import * as vscode from "vscode"
import * as dotenvx from "@dotenvx/dotenvx"
import * as path from "path"

// Load environment variables from .env file
try {
	// Specify path to .env file in the project root directory
	const envPath = path.join(__dirname, "..", ".env")
	dotenvx.config({ path: envPath })
} catch (e) {
	// Silently handle environment loading errors
	console.warn("Failed to load environment variables:", e)
}

import "./utils/path" // Necessary to have access to String.prototype.toPosix.

import { ContextProxy } from "./core/config/ContextProxy"
import { ClineProvider } from "./core/webview/ClineProvider"
import { DIFF_VIEW_URI_SCHEME } from "./integrations/editor/DiffViewProvider"
import { TerminalRegistry } from "./integrations/terminal/TerminalRegistry"
import { McpServerManager } from "./services/mcp/McpServerManager"
<<<<<<< HEAD
import { TerminalRegistry } from "./integrations/terminal/TerminalRegistry"
import { API } from "./exports/api"
import { migrateSettings } from "./utils/migrateSettings"

import { handleUri, registerCommands, registerCodeActions, registerTerminalActions } from "./activate"
=======
import { telemetryService } from "./services/telemetry/TelemetryService"
import { API } from "./exports/api"
import { migrateSettings } from "./utils/migrateSettings"
import { formatLanguage } from "./shared/language"
>>>>>>> 75516b19

import {
	handleUri,
	registerCommands,
	registerCodeActions,
	registerTerminalActions,
	CodeActionProvider,
} from "./activate"
import { initializeI18n } from "./i18n"

/**
 * Built using https://github.com/microsoft/vscode-webview-ui-toolkit
 *
 * Inspired by:
 *  - https://github.com/microsoft/vscode-webview-ui-toolkit-samples/tree/main/default/weather-webview
 *  - https://github.com/microsoft/vscode-webview-ui-toolkit-samples/tree/main/frameworks/hello-world-react-cra
 */

let outputChannel: vscode.OutputChannel
let extensionContext: vscode.ExtensionContext

// This method is called when your extension is activated.
// Your extension is activated the very first time the command is executed.
export async function activate(context: vscode.ExtensionContext) {
	extensionContext = context
	outputChannel = vscode.window.createOutputChannel("Kilo-Code")
	context.subscriptions.push(outputChannel)
	outputChannel.appendLine("Kilo Code extension activated")

	// Migrate old settings to new
	await migrateSettings(context, outputChannel)

	// Initialize i18n for internationalization support
	initializeI18n(context.globalState.get("language") ?? "en-US") // kilocode_change

	// Initialize terminal shell execution handlers.
	TerminalRegistry.initialize()

	// Get default commands from configuration.
	const defaultCommands = vscode.workspace.getConfiguration("kilo-code").get<string[]>("allowedCommands") || []

	// Initialize global state if not already set.
	if (!context.globalState.get("allowedCommands")) {
		context.globalState.update("allowedCommands", defaultCommands)
	}

	const contextProxy = await ContextProxy.getInstance(context)
	const provider = new ClineProvider(context, outputChannel, "sidebar", contextProxy)

	context.subscriptions.push(
		vscode.window.registerWebviewViewProvider(ClineProvider.sideBarId, provider, {
			webviewOptions: { retainContextWhenHidden: true },
		}),
	)

	if (!context.globalState.get("firstInstallCompleted")) {
		outputChannel.appendLine("First installation detected, opening Kilo Code sidebar!")
		try {
			await vscode.commands.executeCommand("kilo-code.SidebarProvider.focus")

			outputChannel.appendLine("Opening Kilo Code walkthrough")
			await vscode.commands.executeCommand(
				"workbench.action.openWalkthrough",
				"kilocode.kilo-code#kiloCodeWalkthrough",
				false,
			)

			context.globalState.update("firstInstallCompleted", true)
		} catch (error) {
			outputChannel.appendLine(`Error during first-time setup: ${error.message}`)
		}
	}

	registerCommands({ context, outputChannel, provider })

	/**
	 * We use the text document content provider API to show the left side for diff
	 * view by creating a virtual document for the original content. This makes it
	 * readonly so users know to edit the right side if they want to keep their changes.
	 *
	 * This API allows you to create readonly documents in VSCode from arbitrary
	 * sources, and works by claiming an uri-scheme for which your provider then
	 * returns text contents. The scheme must be provided when registering a
	 * provider and cannot change afterwards.
	 *
	 * Note how the provider doesn't create uris for virtual documents - its role
	 * is to provide contents given such an uri. In return, content providers are
	 * wired into the open document logic so that providers are always considered.
	 *
	 * https://code.visualstudio.com/api/extension-guides/virtual-documents
	 */
	const diffContentProvider = new (class implements vscode.TextDocumentContentProvider {
		provideTextDocumentContent(uri: vscode.Uri): string {
			return Buffer.from(uri.query, "base64").toString("utf-8")
		}
	})()

	context.subscriptions.push(
		vscode.workspace.registerTextDocumentContentProvider(DIFF_VIEW_URI_SCHEME, diffContentProvider),
	)

	context.subscriptions.push(vscode.window.registerUriHandler({ handleUri }))

	// Register code actions provider.
	context.subscriptions.push(
		vscode.languages.registerCodeActionsProvider({ pattern: "**/*" }, new CodeActionProvider(), {
			providedCodeActionKinds: CodeActionProvider.providedCodeActionKinds,
		}),
	)

	registerCodeActions(context)
	registerTerminalActions(context)

	// Allows other extensions to activate once Kilo Code is ready.
	vscode.commands.executeCommand("kilo-code.activationCompleted")

	// Implements the `RooCodeAPI` interface.
	const socketPath = process.env.ROO_CODE_IPC_SOCKET_PATH
	const enableLogging = typeof socketPath === "string"

	// Watch the core files and automatically reload the extension host
	const enableCoreAutoReload = process.env?.NODE_ENV === "development"
	if (enableCoreAutoReload) {
		console.log(`♻️♻️♻️ Core auto-reloading is ENABLED!`)
		const watcher = vscode.workspace.createFileSystemWatcher(
			new vscode.RelativePattern(context.extensionPath, "src/**/*.ts"),
		)
		watcher.onDidChange((uri) => {
			console.log(`♻️ File changed: ${uri.fsPath}. Reloading host…`)
			vscode.commands.executeCommand("workbench.action.reloadWindow")
		})
		context.subscriptions.push(watcher)
	}

	return new API(outputChannel, provider, socketPath, enableLogging)
}

// This method is called when your extension is deactivated
export async function deactivate() {
	outputChannel.appendLine("Kilo Code extension deactivated")
	// Clean up MCP server manager
	await McpServerManager.cleanup(extensionContext)

	// Clean up terminal handlers
	TerminalRegistry.cleanup()
}<|MERGE_RESOLUTION|>--- conflicted
+++ resolved
@@ -19,18 +19,8 @@
 import { DIFF_VIEW_URI_SCHEME } from "./integrations/editor/DiffViewProvider"
 import { TerminalRegistry } from "./integrations/terminal/TerminalRegistry"
 import { McpServerManager } from "./services/mcp/McpServerManager"
-<<<<<<< HEAD
-import { TerminalRegistry } from "./integrations/terminal/TerminalRegistry"
 import { API } from "./exports/api"
 import { migrateSettings } from "./utils/migrateSettings"
-
-import { handleUri, registerCommands, registerCodeActions, registerTerminalActions } from "./activate"
-=======
-import { telemetryService } from "./services/telemetry/TelemetryService"
-import { API } from "./exports/api"
-import { migrateSettings } from "./utils/migrateSettings"
-import { formatLanguage } from "./shared/language"
->>>>>>> 75516b19
 
 import {
 	handleUri,
