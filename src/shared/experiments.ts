--- conflicted
+++ resolved
@@ -1,11 +1,7 @@
 import type { AssertEqual, Equals, Keys, Values, ExperimentId, Experiments } from "@roo-code/types"
 
 export const EXPERIMENT_IDS = {
-<<<<<<< HEAD
-	AUTOCOMPLETE: "autocomplete",
-	MARKETPLACE: "marketplace",
-=======
->>>>>>> 6ca706b0
+	AUTOCOMPLETE: "autocomplete", // kilocode_change
 	MULTI_FILE_APPLY_DIFF: "multiFileApplyDiff",
 	DISABLE_COMPLETION_COMMAND: "disableCompletionCommand",
 	POWER_STEERING: "powerSteering",
@@ -20,11 +16,7 @@
 }
 
 export const experimentConfigsMap: Record<ExperimentKey, ExperimentConfig> = {
-<<<<<<< HEAD
 	AUTOCOMPLETE: { enabled: false }, // kilocode_change
-	MARKETPLACE: { enabled: false },
-=======
->>>>>>> 6ca706b0
 	MULTI_FILE_APPLY_DIFF: { enabled: false },
 	DISABLE_COMPLETION_COMMAND: { enabled: false },
 	POWER_STEERING: { enabled: false },
