--- conflicted
+++ resolved
@@ -1792,11 +1792,7 @@
 	"anthropic/claude-3.7-sonnet:thinking",
 ])
 
-<<<<<<< HEAD
-const routerNames = ["openrouter", "requesty", "glama", "unbound", "litellm"] as const
-=======
-const routerNames = ["openrouter", "requesty", "glama", "unbound", "kilocode-openrouter"] as const
->>>>>>> b69a57e3
+const routerNames = ["openrouter", "requesty", "glama", "unbound", "litellm", "kilocode-openrouter"] as const
 
 export type RouterName = (typeof routerNames)[number]
 
