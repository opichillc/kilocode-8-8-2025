{
	"extension": {
		"name": "Kilo Code",
		"description": "코드를 계획, 빌드, 수정하기 위한 오픈소스 AI 코딩 도우미입니다."
	},
	"number_format": {
		"thousand_suffix": "k",
		"million_suffix": "m",
		"billion_suffix": "b"
	},
	"feedback": {
		"title": "피드백",
		"description": "귀하의 피드백을 듣거나 경험하고 있는 문제에 대해 도움을 드리고 싶습니다.",
		"githubIssues": "GitHub에서 문제 보고하기",
		"githubDiscussions": "GitHub 토론에 참여하기",
		"discord": "Discord 커뮤니티에 참여하기",
		"customerSupport": "고객 지원"
	},
	"welcome": "안녕하세요, {{name}}님! {{count}}개의 알림이 있습니다.",
	"items": {
		"zero": "항목 없음",
		"one": "1개 항목",
		"other": "{{count}}개 항목"
	},
	"confirmation": {
		"reset_state": "확장 프로그램의 모든 상태와 보안 저장소를 재설정하시겠습니까? 이 작업은 취소할 수 없습니다.",
		"delete_config_profile": "이 구성 프로필을 삭제하시겠습니까?",
		"delete_custom_mode_with_rules": "이 {scope} 모드를 삭제하시겠습니까?\n\n이렇게 하면 연결된 규칙 폴더도 다음 위치에서 삭제됩니다:\n{rulesFolderPath}"
	},
	"errors": {
		"invalid_data_uri": "잘못된 데이터 URI 형식",
		"error_copying_image": "이미지 복사 중 오류 발생: {{errorMessage}}",
		"error_saving_image": "이미지 저장 중 오류 발생: {{errorMessage}}",
		"error_opening_image": "이미지 열기 중 오류 발생: {{error}}",
		"could_not_open_file": "파일을 열 수 없습니다: {{errorMessage}}",
		"could_not_open_file_generic": "파일을 열 수 없습니다!",
		"checkpoint_timeout": "체크포인트 복원을 시도하는 중 시간 초과되었습니다.",
		"checkpoint_failed": "체크포인트 복원에 실패했습니다.",
		"git_not_installed": "체크포인트 기능을 사용하려면 Git이 필요합니다. 체크포인트를 활성화하려면 Git을 설치하세요.",
		"no_workspace": "먼저 프로젝트 폴더를 열어주세요",
		"update_support_prompt": "지원 프롬프트 업데이트에 실패했습니다",
		"reset_support_prompt": "지원 프롬프트 재설정에 실패했습니다",
		"enhance_prompt": "프롬프트 향상에 실패했습니다",
		"get_system_prompt": "시스템 프롬프트 가져오기에 실패했습니다",
		"search_commits": "커밋 검색에 실패했습니다",
		"save_api_config": "API 구성 저장에 실패했습니다",
		"create_api_config": "API 구성 생성에 실패했습니다",
		"rename_api_config": "API 구성 이름 변경에 실패했습니다",
		"load_api_config": "API 구성 로드에 실패했습니다",
		"delete_api_config": "API 구성 삭제에 실패했습니다",
		"list_api_config": "API 구성 목록 가져오기에 실패했습니다",
		"update_server_timeout": "서버 타임아웃 업데이트에 실패했습니다",
		"hmr_not_running": "로컬 개발 서버가 실행되고 있지 않아 HMR이 작동하지 않습니다. HMR을 활성화하려면 확장 프로그램을 실행하기 전에 'npm run dev'를 실행하세요.",
		"retrieve_current_mode": "상태에서 현재 모드를 검색하는 데 오류가 발생했습니다.",
		"failed_delete_repo": "관련 shadow 저장소 또는 브랜치 삭제 실패: {{error}}",
		"failed_remove_directory": "작업 디렉토리 제거 실패: {{error}}",
		"custom_storage_path_unusable": "사용자 지정 저장 경로 \"{{path}}\"를 사용할 수 없어 기본 경로를 사용합니다",
		"cannot_access_path": "경로 {{path}}에 접근할 수 없습니다: {{error}}",
		"settings_import_failed": "설정 가져오기 실패: {{error}}.",
		"mistake_limit_guidance": "이는 모델의 사고 과정 실패나 도구를 제대로 사용하지 못하는 것을 나타낼 수 있으며, 사용자 가이드를 통해 완화할 수 있습니다 (예: \"작업을 더 작은 단계로 나누어 시도해보세요\").",
		"violated_organization_allowlist": "작업 실행 실패: 현재 프로필이 조직 설정과 호환되지 않습니다",
		"condense_failed": "컨텍스트 압축에 실패했습니다",
		"condense_not_enough_messages": "{{prevContextTokens}} 토큰의 컨텍스트를 압축할 메시지가 충분하지 않습니다. 최소 {{minimumMessageCount}}개의 메시지가 필요하지만 {{messageCount}}개만 사용 가능합니다.",
		"condensed_recently": "컨텍스트가 최근 압축되었습니다; 이 시도를 건너뜁니다",
		"condense_handler_invalid": "컨텍스트 압축을 위한 API 핸들러가 유효하지 않습니다",
		"condense_context_grew": "압축 중 컨텍스트 크기가 {{prevContextTokens}}에서 {{newContextTokens}}로 증가했습니다; 이 시도를 건너뜁니다",
		"url_timeout": "웹사이트 로딩이 너무 오래 걸렸습니다(타임아웃). 느린 연결, 무거운 웹사이트 또는 일시적으로 사용할 수 없는 상태일 수 있습니다. 나중에 다시 시도하거나 URL이 올바른지 확인해 주세요.",
		"url_not_found": "웹사이트 주소를 찾을 수 없습니다. URL이 올바른지 확인하고 다시 시도해 주세요.",
		"no_internet": "인터넷 연결이 없습니다. 네트워크 연결을 확인하고 다시 시도해 주세요.",
		"url_forbidden": "이 웹사이트에 대한 접근이 금지되었습니다. 사이트가 자동 접근을 차단하거나 인증이 필요할 수 있습니다.",
		"url_page_not_found": "페이지를 찾을 수 없습니다. URL이 올바른지 확인해 주세요.",
		"url_fetch_failed": "URL 콘텐츠 가져오기 실패: {{error}}",
		"url_fetch_error_with_url": "{{url}} 콘텐츠 가져오기 오류: {{error}}",
		"command_timeout": "명령 실행 시간이 {{seconds}}초 후 초과되었습니다",
		"share_task_failed": "작업 공유에 실패했습니다",
		"share_no_active_task": "공유할 활성 작업이 없습니다",
		"share_auth_required": "인증이 필요합니다. 작업을 공유하려면 로그인하세요.",
		"share_not_enabled": "이 조직에서는 작업 공유가 활성화되지 않았습니다.",
		"share_task_not_found": "작업을 찾을 수 없거나 액세스가 거부되었습니다.",
		"mode_import_failed": "모드 가져오기 실패: {{error}}",
		"delete_rules_folder_failed": "규칙 폴더 삭제 실패: {{rulesFolderPath}}. 오류: {{error}}",
		"command_not_found": "'{{name}}' 명령을 찾을 수 없습니다",
		"open_command_file": "명령 파일을 열 수 없습니다",
		"delete_command": "명령 삭제 실패",
		"no_workspace_for_project_command": "프로젝트 명령용 워크스페이스 폴더를 찾을 수 없습니다",
		"command_already_exists": "명령 \"{{commandName}}\"이(가) 이미 존재합니다",
		"create_command_failed": "명령 생성에 실패했습니다",
		"command_template_content": "---\ndescription: \"이 명령이 수행하는 작업에 대한 간단한 설명\"\n---\n\n이것은 새로운 슬래시 명령입니다. 이 파일을 편집하여 명령 동작을 사용자 정의하세요.",
		"claudeCode": {
			"processExited": "Claude Code 프로세스가 코드 {{exitCode}}로 종료되었습니다.",
			"errorOutput": "오류 출력: {{output}}",
			"processExitedWithError": "Claude Code 프로세스가 코드 {{exitCode}}로 종료되었습니다. 오류 출력: {{output}}",
			"stoppedWithReason": "Claude Code가 다음 이유로 중지되었습니다: {{reason}}",
			"apiKeyModelPlanMismatch": "API 키와 구독 플랜에서 다른 모델을 허용합니다. 선택한 모델이 플랜에 포함되어 있는지 확인하세요."
		},
<<<<<<< HEAD
		"geminiCli": {
			"oauthLoadFailed": "OAuth 자격 증명을 로드하지 못했습니다. 먼저 인증하세요: {{error}}",
			"tokenRefreshFailed": "OAuth 토큰을 새로 고치지 못했습니다: {{error}}",
			"onboardingTimeout": "온보딩 작업이 60초 후 시간 초과되었습니다. 나중에 다시 시도하세요.",
			"projectDiscoveryFailed": "프로젝트 ID를 찾을 수 없습니다. 'gemini auth'로 인증되었는지 확인하세요.",
			"rateLimitExceeded": "속도 제한을 초과했습니다. 무료 등급 제한에 도달했습니다.",
			"badRequest": "잘못된 요청: {{details}}",
			"apiError": "Gemini CLI API 오류: {{error}}",
			"completionError": "Gemini CLI 완성 오류: {{error}}"
=======
		"gemini": {
			"generate_stream": "Gemini 생성 컨텍스트 스트림 오류: {{error}}",
			"generate_complete_prompt": "Gemini 완료 오류: {{error}}",
			"sources": "출처:"
>>>>>>> 1695c83c
		}
	},
	"warnings": {
		"no_terminal_content": "선택된 터미널 내용이 없습니다",
		"missing_task_files": "이 작업의 파일이 누락되었습니다. 작업 목록에서 제거하시겠습니까?",
		"auto_import_failed": "Kilo Code 설정 자동 가져오기 실패: {{error}}"
	},
	"info": {
		"no_changes": "변경 사항이 없습니다.",
		"clipboard_copy": "시스템 프롬프트가 클립보드에 성공적으로 복사되었습니다",
		"history_cleanup": "이력에서 파일이 누락된 {{count}}개의 작업을 정리했습니다.",
		"custom_storage_path_set": "사용자 지정 저장 경로 설정됨: {{path}}",
		"default_storage_path": "기본 저장 경로로 되돌아갔습니다",
		"settings_imported": "설정이 성공적으로 가져와졌습니다.",
		"auto_import_success": "{{filename}}에서 Kilo Code 설정을 자동으로 가져왔습니다",
		"share_link_copied": "공유 링크가 클립보드에 복사되었습니다",
		"image_copied_to_clipboard": "이미지 데이터 URI가 클립보드에 복사되었습니다",
		"image_saved": "이미지가 {{path}}에 저장되었습니다",
		"organization_share_link_copied": "조직 공유 링크가 클립보드에 복사되었습니다!",
		"public_share_link_copied": "공개 공유 링크가 클립보드에 복사되었습니다!",
		"mode_exported": "'{{mode}}' 모드가 성공적으로 내보내졌습니다",
		"mode_imported": "모드를 성공적으로 가져왔습니다"
	},
	"answers": {
		"yes": "예",
		"no": "아니오",
		"remove": "제거",
		"keep": "유지"
	},
	"buttons": {
		"save": "저장",
		"edit": "편집",
		"learn_more": "더 알아보기"
	},
	"tasks": {
		"canceled": "작업 오류: 사용자에 의해 중지 및 취소되었습니다.",
		"deleted": "작업 실패: 사용자에 의해 중지 및 삭제되었습니다.",
		"incomplete": "작업 #{{taskNumber}} (미완료)",
		"no_messages": "작업 #{{taskNumber}} (메시지 없음)"
	},
	"storage": {
		"prompt_custom_path": "대화 내역을 위한 사용자 지정 저장 경로를 입력하세요. 기본 위치를 사용하려면 비워두세요",
		"path_placeholder": "D:\\KiloCodeStorage",
		"enter_absolute_path": "절대 경로를 입력하세요 (예: D:\\KiloCodeStorage 또는 /home/user/storage)",
		"enter_valid_path": "유효한 경로를 입력하세요"
	},
	"input": {
		"task_prompt": "Kilo Code에게 무엇을 시킬까요?",
		"task_placeholder": "여기에 작업을 입력하세요"
	},
	"settings": {
		"providers": {
			"groqApiKey": "Groq API 키",
			"getGroqApiKey": "Groq API 키 받기",
			"claudeCode": {
				"pathLabel": "Claude Code 경로",
				"description": "Claude Code CLI의 선택적 경로입니다. 설정되지 않은 경우 기본값은 'claude'입니다.",
				"placeholder": "기본값: claude"
			}
		}
	},
	"customModes": {
		"errors": {
			"yamlParseError": ".kilocodemodes 파일의 {{line}}번째 줄에서 유효하지 않은 YAML입니다. 다음을 확인하세요:\n• 올바른 들여쓰기 (탭이 아닌 공백 사용)\n• 일치하는 따옴표와 괄호\n• 유효한 YAML 구문",
			"schemaValidationError": ".kilocodemodes 사용자 정의 모드 형식이 유효하지 않습니다:\n{{issues}}",
			"invalidFormat": "사용자 정의 모드 형식이 유효하지 않습니다. 설정이 올바른 YAML 형식을 따르는지 확인하세요.",
			"updateFailed": "사용자 정의 모드 업데이트 실패: {{error}}",
			"deleteFailed": "사용자 정의 모드 삭제 실패: {{error}}",
			"resetFailed": "사용자 정의 모드 재설정 실패: {{error}}",
			"modeNotFound": "쓰기 오류: 모드를 찾을 수 없습니다",
			"noWorkspaceForProject": "프로젝트별 모드용 작업 공간 폴더를 찾을 수 없습니다",
			"rulesCleanupFailed": "모드가 성공적으로 삭제되었지만 {{rulesFolderPath}}의 규칙 폴더를 삭제하지 못했습니다. 수동으로 삭제해야 할 수도 있습니다."
		},
		"scope": {
			"project": "프로젝트",
			"global": "글로벌"
		}
	},
	"marketplace": {
		"mode": {
			"rulesCleanupFailed": "모드가 성공적으로 제거되었지만 {{rulesFolderPath}}의 규칙 폴더를 삭제하지 못했습니다. 수동으로 삭제해야 할 수도 있습니다."
		}
	},
	"mdm": {
		"errors": {
			"cloud_auth_required": "조직에서 Kilo Code Cloud 인증이 필요합니다. 계속하려면 로그인하세요.",
			"organization_mismatch": "조직의 Kilo Code Cloud 계정으로 인증해야 합니다.",
			"verification_failed": "조직 인증을 확인할 수 없습니다."
		}
	},
	"prompts": {
		"deleteMode": {
			"title": "사용자 정의 모드 삭제",
			"description": "이 {{scope}} 모드를 삭제하시겠습니까? 이렇게 하면 {{rulesFolderPath}}의 관련 규칙 폴더도 삭제됩니다.",
			"descriptionNoRules": "이 사용자 정의 모드를 삭제하시겠습니까?",
			"confirm": "삭제"
		}
	},
	"commands": {
		"preventCompletionWithOpenTodos": {
			"description": "할 일 목록에 미완료된 할 일이 있을 때 작업 완료를 방지"
		}
	}
}<|MERGE_RESOLUTION|>--- conflicted
+++ resolved
@@ -93,7 +93,6 @@
 			"stoppedWithReason": "Claude Code가 다음 이유로 중지되었습니다: {{reason}}",
 			"apiKeyModelPlanMismatch": "API 키와 구독 플랜에서 다른 모델을 허용합니다. 선택한 모델이 플랜에 포함되어 있는지 확인하세요."
 		},
-<<<<<<< HEAD
 		"geminiCli": {
 			"oauthLoadFailed": "OAuth 자격 증명을 로드하지 못했습니다. 먼저 인증하세요: {{error}}",
 			"tokenRefreshFailed": "OAuth 토큰을 새로 고치지 못했습니다: {{error}}",
@@ -103,12 +102,11 @@
 			"badRequest": "잘못된 요청: {{details}}",
 			"apiError": "Gemini CLI API 오류: {{error}}",
 			"completionError": "Gemini CLI 완성 오류: {{error}}"
-=======
+		},
 		"gemini": {
 			"generate_stream": "Gemini 생성 컨텍스트 스트림 오류: {{error}}",
 			"generate_complete_prompt": "Gemini 완료 오류: {{error}}",
 			"sources": "출처:"
->>>>>>> 1695c83c
 		}
 	},
 	"warnings": {
