--- conflicted
+++ resolved
@@ -6,12 +6,8 @@
 		"definitionsOnly": " (apenas definições)",
 		"maxLines": " (máx. {{max}} linhas)"
 	},
-<<<<<<< HEAD
-	"toolRepetitionLimitReached": "Kilo Code parece estar preso em um loop, tentando a mesma ação ({{toolName}}) repetidamente. Isso pode indicar um problema com sua estratégia atual. Considere reformular a tarefa, fornecer instruções mais específicas ou guiá-lo para uma abordagem diferente."
-=======
-	"toolRepetitionLimitReached": "Roo parece estar preso em um loop, tentando a mesma ação ({{toolName}}) repetidamente. Isso pode indicar um problema com sua estratégia atual. Considere reformular a tarefa, fornecer instruções mais específicas ou guiá-lo para uma abordagem diferente.",
+	"toolRepetitionLimitReached": "Kilo Code parece estar preso em um loop, tentando a mesma ação ({{toolName}}) repetidamente. Isso pode indicar um problema com sua estratégia atual. Considere reformular a tarefa, fornecer instruções mais específicas ou guiá-lo para uma abordagem diferente.",
 	"codebaseSearch": {
 		"approval": "Pesquisando '{{query}}' na base de código..."
 	}
->>>>>>> 582a117a
 }