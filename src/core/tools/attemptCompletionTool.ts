import Anthropic from "@anthropic-ai/sdk"

import { Cline } from "../Cline"
import {
	ToolResponse,
	ToolUse,
	AskApproval,
	HandleError,
	PushToolResult,
	RemoveClosingTag,
	ToolDescription,
	AskFinishSubTaskApproval,
} from "../../shared/tools"
import { formatResponse } from "../prompts/responses"
<<<<<<< HEAD
import { executeCommand } from "./executeCommandTool"
=======
import { telemetryService } from "../../services/telemetry/TelemetryService"
import { type ExecuteCommandOptions, executeCommand } from "./executeCommandTool"
>>>>>>> 936712b2

export async function attemptCompletionTool(
	cline: Cline,
	block: ToolUse,
	askApproval: AskApproval,
	handleError: HandleError,
	pushToolResult: PushToolResult,
	removeClosingTag: RemoveClosingTag,
	toolDescription: ToolDescription,
	askFinishSubTaskApproval: AskFinishSubTaskApproval,
) {
	const result: string | undefined = block.params.result
	const command: string | undefined = block.params.command

	try {
		const lastMessage = cline.clineMessages.at(-1)

		if (block.partial) {
			if (command) {
				// the attempt_completion text is done, now we're getting command
				// remove the previous partial attempt_completion ask, replace with say, post state to webview, then stream command

				// const secondLastMessage = cline.clineMessages.at(-2)
				if (lastMessage && lastMessage.ask === "command") {
					// update command
					await cline.ask("command", removeClosingTag("command", command), block.partial).catch(() => {})
				} else {
					// last message is completion_result
					// we have command string, which means we have the result as well, so finish it (doesnt have to exist yet)
					await cline.say("completion_result", removeClosingTag("result", result), undefined, false)

					cline.emit("taskCompleted", cline.taskId, cline.getTokenUsage(), cline.getToolUsage())

					await cline.ask("command", removeClosingTag("command", command), block.partial).catch(() => {})
				}
			} else {
				// no command, still outputting partial result
				await cline.say("completion_result", removeClosingTag("result", result), undefined, block.partial)
			}
			return
		} else {
			if (!result) {
				cline.consecutiveMistakeCount++
				cline.recordToolError("attempt_completion")
				pushToolResult(await cline.sayAndCreateMissingParamError("attempt_completion", "result"))
				return
			}

			cline.consecutiveMistakeCount = 0

			let commandResult: ToolResponse | undefined

			if (command) {
				if (lastMessage && lastMessage.ask !== "command") {
					// Haven't sent a command message yet so first send completion_result then command.
					await cline.say("completion_result", result, undefined, false)
					cline.emit("taskCompleted", cline.taskId, cline.getTokenUsage(), cline.getToolUsage())
				}

				// Complete command message.
				const didApprove = await askApproval("command", command)

				if (!didApprove) {
					return
				}

				const executionId = cline.lastMessageTs?.toString() ?? Date.now().toString()
				const options: ExecuteCommandOptions = { executionId, command }
				const [userRejected, execCommandResult] = await executeCommand(cline, options)

				if (userRejected) {
					cline.didRejectTool = true
					pushToolResult(execCommandResult)
					return
				}

				// User didn't reject, but the command may have output.
				commandResult = execCommandResult
			} else {
				await cline.say("completion_result", result, undefined, false)
				cline.emit("taskCompleted", cline.taskId, cline.getTokenUsage(), cline.getToolUsage())
			}

			if (cline.parentTask) {
				const didApprove = await askFinishSubTaskApproval()

				if (!didApprove) {
					return
				}

				// tell the provider to remove the current subtask and resume the previous task in the stack
				await cline.providerRef.deref()?.finishSubTask(result)
				return
			}

			// We already sent completion_result says, an
			// empty string asks relinquishes control over
			// button and field.
			const { response, text, images } = await cline.ask("completion_result", "", false)

			// Signals to recursive loop to stop (for now
			// cline never happens since yesButtonClicked
			// will trigger a new task).
			if (response === "yesButtonClicked") {
				pushToolResult("")
				return
			}

			await cline.say("user_feedback", text ?? "", images)
			const toolResults: (Anthropic.TextBlockParam | Anthropic.ImageBlockParam)[] = []

			if (commandResult) {
				if (typeof commandResult === "string") {
					toolResults.push({ type: "text", text: commandResult })
				} else if (Array.isArray(commandResult)) {
					toolResults.push(...commandResult)
				}
			}

			toolResults.push({
				type: "text",
				text: `The user has provided feedback on the results. Consider their input to continue the task, and then attempt completion again.\n<feedback>\n${text}\n</feedback>`,
			})

			toolResults.push(...formatResponse.imageBlocks(images))
			cline.userMessageContent.push({ type: "text", text: `${toolDescription()} Result:` })
			cline.userMessageContent.push(...toolResults)

			return
		}
	} catch (error) {
		await handleError("inspecting site", error)
		return
	}
}<|MERGE_RESOLUTION|>--- conflicted
+++ resolved
@@ -12,12 +12,7 @@
 	AskFinishSubTaskApproval,
 } from "../../shared/tools"
 import { formatResponse } from "../prompts/responses"
-<<<<<<< HEAD
-import { executeCommand } from "./executeCommandTool"
-=======
-import { telemetryService } from "../../services/telemetry/TelemetryService"
 import { type ExecuteCommandOptions, executeCommand } from "./executeCommandTool"
->>>>>>> 936712b2
 
 export async function attemptCompletionTool(
 	cline: Cline,
