--- conflicted
+++ resolved
@@ -66,16 +66,11 @@
 }
 
 export class ClineProvider extends EventEmitter<ClineProviderEvents> implements vscode.WebviewViewProvider {
-<<<<<<< HEAD
-	public static readonly sideBarId = "kilo-code.SidebarProvider" // used in package.json as the view's id. This value cannot be changed due to how vscode caches views based on their id, and updating the id would break existing instances of the extension.
-	public static readonly tabPanelId = "kilo-code.TabPanelProvider"
-=======
 	// Used in package.json as the view's id. This value cannot be changed due
 	// to how VSCode caches views based on their id, and updating the id would
 	// break existing instances of the extension.
 	public static readonly sideBarId = `${Package.name}.SidebarProvider`
 	public static readonly tabPanelId = `${Package.name}.TabPanelProvider`
->>>>>>> dbb58f08
 	private static activeInstances: Set<ClineProvider> = new Set()
 	private disposables: vscode.Disposable[] = []
 	private view?: vscode.WebviewView | vscode.WebviewPanel
@@ -241,11 +236,7 @@
 
 		// If no visible provider, try to show the sidebar view
 		if (!visibleProvider) {
-<<<<<<< HEAD
-			await vscode.commands.executeCommand("kilo-code.SidebarProvider.focus")
-=======
 			await vscode.commands.executeCommand(`${Package.name}.SidebarProvider.focus`)
->>>>>>> dbb58f08
 			// Wait briefly for the view to become visible
 			await delay(100)
 			visibleProvider = ClineProvider.getVisibleInstance()
@@ -302,11 +293,6 @@
 		promptType: TerminalActionPromptType,
 		params: Record<string, string | any[]>,
 	): Promise<void> {
-<<<<<<< HEAD
-=======
-		telemetryService.captureCodeActionUsed(promptType)
-
->>>>>>> dbb58f08
 		const visibleProvider = await ClineProvider.getInstance()
 
 		if (!visibleProvider) {
@@ -616,12 +602,8 @@
 			"default-src 'none'",
 			`font-src ${webview.cspSource}`,
 			`style-src ${webview.cspSource} 'unsafe-inline' https://* http://${localServerUrl} http://0.0.0.0:${localPort}`,
-<<<<<<< HEAD
-			`img-src ${webview.cspSource} https://*.googleusercontent.com data: https://*.googleapis.com`, // kilocode_change: add https://*.googleusercontent.com and https://*.googleapis.com
-=======
-			`img-src ${webview.cspSource} data:`,
+			`img-src ${webview.cspSource} data: https://*.googleusercontent.com https://*.googleapis.com`, // kilocode_change: add https://*.googleusercontent.com and https://*.googleapis.com
 			`media-src ${webview.cspSource}`,
->>>>>>> dbb58f08
 			`script-src 'unsafe-eval' ${webview.cspSource} https://* https://*.posthog.com http://${localServerUrl} http://0.0.0.0:${localPort} 'nonce-${nonce}'`,
 			`connect-src https://* https://*.posthog.com ws://${localServerUrl} ws://0.0.0.0:${localPort} http://${localServerUrl} http://0.0.0.0:${localPort}`,
 		]
@@ -728,12 +710,8 @@
             <meta charset="utf-8">
             <meta name="viewport" content="width=device-width,initial-scale=1,shrink-to-fit=no">
             <meta name="theme-color" content="#000000">
-<<<<<<< HEAD
 			<!-- kilocode_change: add https://*.googleusercontent.com https://*.googleapis.com to img-src -->
             <meta http-equiv="Content-Security-Policy" content="default-src 'none'; font-src ${webview.cspSource}; style-src ${webview.cspSource} 'unsafe-inline'; img-src ${webview.cspSource} https://*.googleusercontent.com data: https://*.googleapis.com; script-src ${webview.cspSource} 'wasm-unsafe-eval' 'nonce-${nonce}' https://us-assets.i.posthog.com 'strict-dynamic'; connect-src https://openrouter.ai https://api.requesty.ai https://us.i.posthog.com https://us-assets.i.posthog.com;">
-=======
-            <meta http-equiv="Content-Security-Policy" content="default-src 'none'; font-src ${webview.cspSource}; style-src ${webview.cspSource} 'unsafe-inline'; img-src ${webview.cspSource} data:; media-src ${webview.cspSource}; script-src ${webview.cspSource} 'wasm-unsafe-eval' 'nonce-${nonce}' https://us-assets.i.posthog.com 'strict-dynamic'; connect-src https://openrouter.ai https://api.requesty.ai https://us.i.posthog.com https://us-assets.i.posthog.com">
->>>>>>> dbb58f08
             <link rel="stylesheet" type="text/css" href="${stylesUri}">
 			<link href="${codiconsUri}" rel="stylesheet" />
 			<script nonce="${nonce}">
@@ -1309,11 +1287,7 @@
 		} = await this.getState()
 
 		const machineId = vscode.env.machineId
-<<<<<<< HEAD
-		const allowedCommands = vscode.workspace.getConfiguration("kilo-code").get<string[]>("allowedCommands") || []
-=======
 		const allowedCommands = vscode.workspace.getConfiguration(Package.name).get<string[]>("allowedCommands") || []
->>>>>>> dbb58f08
 		const cwd = this.cwd
 
 		// kilocode_change start
@@ -1331,7 +1305,6 @@
 			version: this.context.extension?.packageJSON?.version ?? "",
 			apiConfiguration,
 			customInstructions,
-<<<<<<< HEAD
 			// kilocode_change: default values set to true
 			alwaysAllowReadOnly: alwaysAllowReadOnly ?? true,
 			alwaysAllowReadOnlyOutsideWorkspace: alwaysAllowReadOnlyOutsideWorkspace ?? true,
@@ -1342,19 +1315,8 @@
 			alwaysAllowMcp: alwaysAllowMcp ?? true,
 			alwaysAllowModeSwitch: alwaysAllowModeSwitch ?? true,
 			alwaysAllowSubtasks: alwaysAllowSubtasks ?? true,
-=======
-			alwaysAllowReadOnly: alwaysAllowReadOnly ?? false,
-			alwaysAllowReadOnlyOutsideWorkspace: alwaysAllowReadOnlyOutsideWorkspace ?? false,
-			alwaysAllowWrite: alwaysAllowWrite ?? false,
-			alwaysAllowWriteOutsideWorkspace: alwaysAllowWriteOutsideWorkspace ?? false,
-			alwaysAllowExecute: alwaysAllowExecute ?? false,
-			alwaysAllowBrowser: alwaysAllowBrowser ?? false,
-			alwaysAllowMcp: alwaysAllowMcp ?? false,
-			alwaysAllowModeSwitch: alwaysAllowModeSwitch ?? false,
-			alwaysAllowSubtasks: alwaysAllowSubtasks ?? false,
 			allowedMaxRequests: allowedMaxRequests ?? Infinity,
 			autoCondenseContextPercent: autoCondenseContextPercent ?? 100,
->>>>>>> dbb58f08
 			uriScheme: vscode.env.uriScheme,
 			uiKind: vscode.UIKind[vscode.env.uiKind], // kilocode_change
 			currentTaskItem: this.getCurrentCline()?.taskId
@@ -1448,7 +1410,6 @@
 			lastShownAnnouncementId: stateValues.lastShownAnnouncementId,
 			customInstructions: stateValues.customInstructions,
 			apiModelId: stateValues.apiModelId,
-<<<<<<< HEAD
 			alwaysAllowReadOnly: stateValues.alwaysAllowReadOnly ?? true,
 			alwaysAllowReadOnlyOutsideWorkspace: stateValues.alwaysAllowReadOnlyOutsideWorkspace ?? true,
 			alwaysAllowWrite: stateValues.alwaysAllowWrite ?? true,
@@ -1458,19 +1419,8 @@
 			alwaysAllowMcp: stateValues.alwaysAllowMcp ?? true,
 			alwaysAllowModeSwitch: stateValues.alwaysAllowModeSwitch ?? true,
 			alwaysAllowSubtasks: stateValues.alwaysAllowSubtasks ?? true,
-=======
-			alwaysAllowReadOnly: stateValues.alwaysAllowReadOnly ?? false,
-			alwaysAllowReadOnlyOutsideWorkspace: stateValues.alwaysAllowReadOnlyOutsideWorkspace ?? false,
-			alwaysAllowWrite: stateValues.alwaysAllowWrite ?? false,
-			alwaysAllowWriteOutsideWorkspace: stateValues.alwaysAllowWriteOutsideWorkspace ?? false,
-			alwaysAllowExecute: stateValues.alwaysAllowExecute ?? false,
-			alwaysAllowBrowser: stateValues.alwaysAllowBrowser ?? false,
-			alwaysAllowMcp: stateValues.alwaysAllowMcp ?? false,
-			alwaysAllowModeSwitch: stateValues.alwaysAllowModeSwitch ?? false,
-			alwaysAllowSubtasks: stateValues.alwaysAllowSubtasks ?? false,
 			allowedMaxRequests: stateValues.allowedMaxRequests ?? Infinity,
 			autoCondenseContextPercent: stateValues.autoCondenseContextPercent ?? 100,
->>>>>>> dbb58f08
 			taskHistory: stateValues.taskHistory,
 			allowedCommands: stateValues.allowedCommands,
 			soundEnabled: stateValues.soundEnabled ?? false,
