import { Anthropic } from "@anthropic-ai/sdk"
import delay from "delay"
import axios from "axios"
import EventEmitter from "events"
import fs from "fs/promises"
import os from "os"
import pWaitFor from "p-wait-for"
import * as path from "path"
import * as vscode from "vscode"

import { changeLanguage, t } from "../../i18n"
import { setPanel } from "../../activate/registerCommands"
import { ApiConfiguration, ApiProvider, ModelInfo, API_CONFIG_KEYS } from "../../shared/api"
import { findLast } from "../../shared/array"
import { supportPrompt } from "../../shared/support-prompt"
import { GlobalFileNames } from "../../shared/globalFileNames"
import {
	SecretKey,
	GlobalStateKey,
	SECRET_KEYS,
	GLOBAL_STATE_KEYS,
	ConfigurationValues,
} from "../../shared/globalState"
import { HistoryItem } from "../../shared/HistoryItem"
import { ApiConfigMeta, ExtensionMessage } from "../../shared/ExtensionMessage"
import { checkoutDiffPayloadSchema, checkoutRestorePayloadSchema, WebviewMessage } from "../../shared/WebviewMessage"
import { Mode, PromptComponent, defaultModeSlug, ModeConfig } from "../../shared/modes"
import { checkExistKey } from "../../shared/checkExistApiConfig"
import { EXPERIMENT_IDS, experiments as Experiments, experimentDefault, ExperimentId } from "../../shared/experiments"
import { formatLanguage } from "../../shared/language"
import { Terminal, TERMINAL_SHELL_INTEGRATION_TIMEOUT } from "../../integrations/terminal/Terminal"
import { downloadTask } from "../../integrations/misc/export-markdown"
import { openFile, openImage } from "../../integrations/misc/open-file"
import { selectImages } from "../../integrations/misc/process-images"
import { getTheme } from "../../integrations/theme/getTheme"
import WorkspaceTracker from "../../integrations/workspace/WorkspaceTracker"
import { McpHub } from "../../services/mcp/McpHub"
import { McpServerManager } from "../../services/mcp/McpServerManager"
import { ShadowCheckpointService } from "../../services/checkpoints/ShadowCheckpointService"
import { BrowserSession } from "../../services/browser/BrowserSession"
import { discoverChromeInstances } from "../../services/browser/browserDiscovery"
import { searchWorkspaceFiles } from "../../services/search/file-search"
import { fileExistsAtPath } from "../../utils/fs"
import { playSound, setSoundEnabled, setSoundVolume } from "../../utils/sound"
import { playTts, setTtsEnabled, setTtsSpeed, stopTts } from "../../utils/tts"
import { singleCompletionHandler } from "../../utils/single-completion-handler"
import { searchCommits } from "../../utils/git"
import { getDiffStrategy } from "../diff/DiffStrategy"
import { SYSTEM_PROMPT } from "../prompts/system"
import { ConfigManager } from "../config/ConfigManager"
import { CustomModesManager } from "../config/CustomModesManager"
import { ContextProxy } from "../contextProxy"
import { buildApiHandler } from "../../api"
import { getOpenRouterModels } from "../../api/providers/openrouter"
import { getGlamaModels } from "../../api/providers/glama"
import { getUnboundModels } from "../../api/providers/unbound"
import { getRequestyModels } from "../../api/providers/requesty"
import { getOpenAiModels } from "../../api/providers/openai"
import { getOllamaModels } from "../../api/providers/ollama"
import { getVsCodeLmModels } from "../../api/providers/vscode-lm"
import { getLmStudioModels } from "../../api/providers/lmstudio"
import { ACTION_NAMES } from "../CodeActionProvider"
import { Cline, ClineOptions } from "../Cline"
import { openMention } from "../mentions"
import { getNonce } from "./getNonce"
import { getUri } from "./getUri"
<<<<<<< HEAD
=======
import { telemetryService } from "../../services/telemetry/TelemetryService"
import { TelemetrySetting } from "../../shared/TelemetrySetting"
import { getWorkspacePath } from "../../utils/path"
>>>>>>> 95ba760d

/**
 * https://github.com/microsoft/vscode-webview-ui-toolkit-samples/blob/main/default/weather-webview/src/providers/WeatherViewProvider.ts
 * https://github.com/KumarVariable/vscode-extension-sidebar-html/blob/master/src/customSidebarViewProvider.ts
 */

<<<<<<< HEAD
export class ClineProvider implements vscode.WebviewViewProvider {
	public static readonly sideBarId = "kilo-code.SidebarProvider" // used in package.json as the view's id. This value cannot be changed due to how vscode caches views based on their id, and updating the id would break existing instances of the extension.
	public static readonly tabPanelId = "kilo-code.TabPanelProvider"
=======
export type ClineProviderEvents = {
	clineAdded: [cline: Cline]
}

export class ClineProvider extends EventEmitter<ClineProviderEvents> implements vscode.WebviewViewProvider {
	public static readonly sideBarId = "roo-cline.SidebarProvider" // used in package.json as the view's id. This value cannot be changed due to how vscode caches views based on their id, and updating the id would break existing instances of the extension.
	public static readonly tabPanelId = "roo-cline.TabPanelProvider"
>>>>>>> 95ba760d
	private static activeInstances: Set<ClineProvider> = new Set()
	private disposables: vscode.Disposable[] = []
	private view?: vscode.WebviewView | vscode.WebviewPanel
	private isViewLaunched = false
	private clineStack: Cline[] = []
	private workspaceTracker?: WorkspaceTracker
	protected mcpHub?: McpHub // Change from private to protected
	private latestAnnouncementId = "mar-20-2025-3-10" // update to some unique identifier when we add a new announcement
	private contextProxy: ContextProxy
	configManager: ConfigManager
	customModesManager: CustomModesManager
	get cwd() {
		return getWorkspacePath()
	}
	constructor(
		readonly context: vscode.ExtensionContext,
		private readonly outputChannel: vscode.OutputChannel,
		private readonly renderContext: "sidebar" | "editor" = "sidebar",
	) {
		super()

		this.outputChannel.appendLine("ClineProvider instantiated")
		this.contextProxy = new ContextProxy(context)
		ClineProvider.activeInstances.add(this)

		this.workspaceTracker = new WorkspaceTracker(this)
		this.configManager = new ConfigManager(this.context)
		this.customModesManager = new CustomModesManager(this.context, async () => {
			await this.postStateToWebview()
		})

		// Initialize MCP Hub through the singleton manager
		McpServerManager.getInstance(this.context, this)
			.then((hub) => {
				this.mcpHub = hub
			})
			.catch((error) => {
				this.outputChannel.appendLine(`Failed to initialize MCP Hub: ${error}`)
			})
	}

	// Adds a new Cline instance to clineStack, marking the start of a new task.
	// The instance is pushed to the top of the stack (LIFO order).
	// When the task is completed, the top instance is removed, reactivating the previous task.
	async addClineToStack(cline: Cline) {
		console.log(`[subtasks] adding task ${cline.taskId}.${cline.instanceId} to stack`)

		// Add this cline instance into the stack that represents the order of all the called tasks.
		this.clineStack.push(cline)

		this.emit("clineAdded", cline)

		// Ensure getState() resolves correctly.
		const state = await this.getState()

		if (!state || typeof state.mode !== "string") {
			throw new Error(t("common:errors.retrieve_current_mode"))
		}
	}

	// Removes and destroys the top Cline instance (the current finished task),
	// activating the previous one (resuming the parent task).
	async removeClineFromStack() {
		if (this.clineStack.length === 0) {
			return
		}

		// Pop the top Cline instance from the stack.
		var cline = this.clineStack.pop()

		if (cline) {
			console.log(`[subtasks] removing task ${cline.taskId}.${cline.instanceId} from stack`)

			try {
				// Abort the running task and set isAbandoned to true so
				// all running promises will exit as well.
				await cline.abortTask(true)
			} catch (e) {
				this.log(
					`[subtasks] encountered error while aborting task ${cline.taskId}.${cline.instanceId}: ${e.message}`,
				)
			}

			// Make sure no reference kept, once promises end it will be
			// garbage collected.
			cline = undefined
		}
	}

	// returns the current cline object in the stack (the top one)
	// if the stack is empty, returns undefined
	getCurrentCline(): Cline | undefined {
		if (this.clineStack.length === 0) {
			return undefined
		}
		return this.clineStack[this.clineStack.length - 1]
	}

	// returns the current clineStack length (how many cline objects are in the stack)
	getClineStackSize(): number {
		return this.clineStack.length
	}

	public getCurrentTaskStack(): string[] {
		return this.clineStack.map((cline) => cline.taskId)
	}

	// remove the current task/cline instance (at the top of the stack), ao this task is finished
	// and resume the previous task/cline instance (if it exists)
	// this is used when a sub task is finished and the parent task needs to be resumed
	async finishSubTask(lastMessage?: string) {
		console.log(`[subtasks] finishing subtask ${lastMessage}`)
		// remove the last cline instance from the stack (this is the finished sub task)
		await this.removeClineFromStack()
		// resume the last cline instance in the stack (if it exists - this is the 'parnt' calling task)
		this.getCurrentCline()?.resumePausedTask(lastMessage)
	}

	/*
	VSCode extensions use the disposable pattern to clean up resources when the sidebar/editor tab is closed by the user or system. This applies to event listening, commands, interacting with the UI, etc.
	- https://vscode-docs.readthedocs.io/en/stable/extensions/patterns-and-principles/
	- https://github.com/microsoft/vscode-extension-samples/blob/main/webview-sample/src/extension.ts
	*/
	async dispose() {
		this.outputChannel.appendLine("Disposing ClineProvider...")
		await this.removeClineFromStack()
		this.outputChannel.appendLine("Cleared task")

		if (this.view && "dispose" in this.view) {
			this.view.dispose()
			this.outputChannel.appendLine("Disposed webview")
		}

		while (this.disposables.length) {
			const x = this.disposables.pop()

			if (x) {
				x.dispose()
			}
		}

		this.workspaceTracker?.dispose()
		this.workspaceTracker = undefined
		this.mcpHub?.dispose()
		this.mcpHub = undefined
		this.customModesManager?.dispose()
		this.outputChannel.appendLine("Disposed all disposables")
		ClineProvider.activeInstances.delete(this)

		// Unregister from McpServerManager
		McpServerManager.unregisterProvider(this)
	}

	public static getVisibleInstance(): ClineProvider | undefined {
		return findLast(Array.from(this.activeInstances), (instance) => instance.view?.visible === true)
	}

	public static async getInstance(): Promise<ClineProvider | undefined> {
		let visibleProvider = ClineProvider.getVisibleInstance()

		// If no visible provider, try to show the sidebar view
		if (!visibleProvider) {
			await vscode.commands.executeCommand("kilo-code.SidebarProvider.focus")
			// Wait briefly for the view to become visible
			await delay(100)
			visibleProvider = ClineProvider.getVisibleInstance()
		}

		// If still no visible provider, return
		if (!visibleProvider) {
			return
		}

		return visibleProvider
	}

	public static async isActiveTask(): Promise<boolean> {
		const visibleProvider = await ClineProvider.getInstance()
		if (!visibleProvider) {
			return false
		}

		// check if there is a cline instance in the stack (if this provider has an active task)
		if (visibleProvider.getCurrentCline()) {
			return true
		}

		return false
	}

	public static async handleCodeAction(
		command: string,
		promptType: keyof typeof ACTION_NAMES,
		params: Record<string, string | any[]>,
	): Promise<void> {
		const visibleProvider = await ClineProvider.getInstance()

		if (!visibleProvider) {
			return
		}

		const { customSupportPrompts } = await visibleProvider.getState()

		const prompt = supportPrompt.create(promptType, params, customSupportPrompts)

		if (command.endsWith("addToContext")) {
			await visibleProvider.postMessageToWebview({
				type: "invoke",
				invoke: "setChatBoxMessage",
				text: prompt,
			})

			return
		}

		if (visibleProvider.getCurrentCline() && command.endsWith("InCurrentTask")) {
			await visibleProvider.postMessageToWebview({ type: "invoke", invoke: "sendMessage", text: prompt })
			return
		}

		await visibleProvider.initClineWithTask(prompt)
	}

	public static async handleTerminalAction(
		command: string,
		promptType: "TERMINAL_ADD_TO_CONTEXT" | "TERMINAL_FIX" | "TERMINAL_EXPLAIN",
		params: Record<string, string | any[]>,
	): Promise<void> {
		const visibleProvider = await ClineProvider.getInstance()
		if (!visibleProvider) {
			return
		}

		const { customSupportPrompts } = await visibleProvider.getState()

		const prompt = supportPrompt.create(promptType, params, customSupportPrompts)

		if (command.endsWith("AddToContext")) {
			await visibleProvider.postMessageToWebview({
				type: "invoke",
				invoke: "setChatBoxMessage",
				text: prompt,
			})
			return
		}

		if (visibleProvider.getCurrentCline() && command.endsWith("InCurrentTask")) {
			await visibleProvider.postMessageToWebview({
				type: "invoke",
				invoke: "sendMessage",
				text: prompt,
			})
			return
		}

		await visibleProvider.initClineWithTask(prompt)
	}

	async resolveWebviewView(webviewView: vscode.WebviewView | vscode.WebviewPanel) {
		this.outputChannel.appendLine("Resolving webview view")

		if (!this.contextProxy.isInitialized) {
			await this.contextProxy.initialize()
		}

		this.view = webviewView

		// Set panel reference according to webview type
		if ("onDidChangeViewState" in webviewView) {
			// Tag page type
			setPanel(webviewView, "tab")
		} else if ("onDidChangeVisibility" in webviewView) {
			// Sidebar Type
			setPanel(webviewView, "sidebar")
		}

		// Initialize out-of-scope variables that need to recieve persistent global state values
		this.getState().then(({ soundEnabled, terminalShellIntegrationTimeout }) => {
			setSoundEnabled(soundEnabled ?? false)
			Terminal.setShellIntegrationTimeout(terminalShellIntegrationTimeout ?? TERMINAL_SHELL_INTEGRATION_TIMEOUT)
		})

		// Initialize tts enabled state
		this.getState().then(({ ttsEnabled }) => {
			setTtsEnabled(ttsEnabled ?? false)
		})

		// Initialize tts speed state
		this.getState().then(({ ttsSpeed }) => {
			setTtsSpeed(ttsSpeed ?? 1)
		})

		webviewView.webview.options = {
			// Allow scripts in the webview
			enableScripts: true,
			localResourceRoots: [this.contextProxy.extensionUri],
		}

		webviewView.webview.html =
			this.contextProxy.extensionMode === vscode.ExtensionMode.Development
				? await this.getHMRHtmlContent(webviewView.webview)
				: this.getHtmlContent(webviewView.webview)

		// Sets up an event listener to listen for messages passed from the webview view context
		// and executes code based on the message that is recieved
		this.setWebviewMessageListener(webviewView.webview)

		// Logs show up in bottom panel > Debug Console
		//console.log("registering listener")

		// Listen for when the panel becomes visible
		// https://github.com/microsoft/vscode-discussions/discussions/840
		if ("onDidChangeViewState" in webviewView) {
			// WebviewView and WebviewPanel have all the same properties except for this visibility listener
			// panel
			webviewView.onDidChangeViewState(
				() => {
					if (this.view?.visible) {
						this.postMessageToWebview({ type: "action", action: "didBecomeVisible" })
					}
				},
				null,
				this.disposables,
			)
		} else if ("onDidChangeVisibility" in webviewView) {
			// sidebar
			webviewView.onDidChangeVisibility(
				() => {
					if (this.view?.visible) {
						this.postMessageToWebview({ type: "action", action: "didBecomeVisible" })
					}
				},
				null,
				this.disposables,
			)
		}

		// Listen for when the view is disposed
		// This happens when the user closes the view or when the view is closed programmatically
		webviewView.onDidDispose(
			async () => {
				await this.dispose()
			},
			null,
			this.disposables,
		)

		// Listen for when color changes
		vscode.workspace.onDidChangeConfiguration(
			async (e) => {
				if (e && e.affectsConfiguration("workbench.colorTheme")) {
					// Sends latest theme name to webview
					await this.postMessageToWebview({ type: "theme", text: JSON.stringify(await getTheme()) })
				}
			},
			null,
			this.disposables,
		)

		// If the extension is starting a new session, clear previous task state.
		await this.removeClineFromStack()

		this.outputChannel.appendLine("Webview view resolved")
	}

	public async initClineWithSubTask(parent: Cline, task?: string, images?: string[]) {
		return this.initClineWithTask(task, images, parent)
	}

	// when initializing a new task, (not from history but from a tool command new_task) there is no need to remove the previouse task
	// since the new task is a sub task of the previous one, and when it finishes it is removed from the stack and the caller is resumed
	// in this way we can have a chain of tasks, each one being a sub task of the previous one until the main task is finished
	public async initClineWithTask(task?: string, images?: string[], parentTask?: Cline) {
		const {
			apiConfiguration,
			customModePrompts,
			diffEnabled: enableDiff,
			enableCheckpoints,
			checkpointStorage,
			fuzzyMatchThreshold,
			mode,
			customInstructions: globalInstructions,
			experiments,
		} = await this.getState()

		const modePrompt = customModePrompts?.[mode] as PromptComponent
		const effectiveInstructions = [globalInstructions, modePrompt?.customInstructions].filter(Boolean).join("\n\n")

		const cline = new Cline({
			provider: this,
			apiConfiguration,
			customInstructions: effectiveInstructions,
			enableDiff,
			enableCheckpoints,
			checkpointStorage,
			fuzzyMatchThreshold,
			task,
			images,
			experiments,
			rootTask: this.clineStack.length > 0 ? this.clineStack[0] : undefined,
			parentTask,
			taskNumber: this.clineStack.length + 1,
		})

		await this.addClineToStack(cline)
		this.log(
			`[subtasks] ${cline.parentTask ? "child" : "parent"} task ${cline.taskId}.${cline.instanceId} instantiated`,
		)
		return cline
	}

	public async initClineWithHistoryItem(historyItem: HistoryItem & { rootTask?: Cline; parentTask?: Cline }) {
		await this.removeClineFromStack()

		const {
			apiConfiguration,
			customModePrompts,
			diffEnabled: enableDiff,
			enableCheckpoints,
			checkpointStorage,
			fuzzyMatchThreshold,
			mode,
			customInstructions: globalInstructions,
			experiments,
		} = await this.getState()

		const modePrompt = customModePrompts?.[mode] as PromptComponent
		const effectiveInstructions = [globalInstructions, modePrompt?.customInstructions].filter(Boolean).join("\n\n")

		const taskId = historyItem.id
		const globalStorageDir = this.contextProxy.globalStorageUri.fsPath
		const workspaceDir = this.cwd

		const checkpoints: Pick<ClineOptions, "enableCheckpoints" | "checkpointStorage"> = {
			enableCheckpoints,
			checkpointStorage,
		}

		if (enableCheckpoints) {
			try {
				checkpoints.checkpointStorage = await ShadowCheckpointService.getTaskStorage({
					taskId,
					globalStorageDir,
					workspaceDir,
				})

				this.log(
					`[ClineProvider#initClineWithHistoryItem] Using ${checkpoints.checkpointStorage} storage for ${taskId}`,
				)
			} catch (error) {
				checkpoints.enableCheckpoints = false
				this.log(`[ClineProvider#initClineWithHistoryItem] Error getting task storage: ${error.message}`)
			}
		}

		const cline = new Cline({
			provider: this,
			apiConfiguration,
			customInstructions: effectiveInstructions,
			enableDiff,
			...checkpoints,
			fuzzyMatchThreshold,
			historyItem,
			experiments,
			rootTask: historyItem.rootTask,
			parentTask: historyItem.parentTask,
			taskNumber: historyItem.number,
		})

		await this.addClineToStack(cline)
		this.log(
			`[subtasks] ${cline.parentTask ? "child" : "parent"} task ${cline.taskId}.${cline.instanceId} instantiated`,
		)
		return cline
	}

	public async postMessageToWebview(message: ExtensionMessage) {
		await this.view?.webview.postMessage(message)
	}

	private async getHMRHtmlContent(webview: vscode.Webview): Promise<string> {
		const localPort = "5173"
		const localServerUrl = `localhost:${localPort}`

		// Check if local dev server is running.
		try {
			await axios.get(`http://${localServerUrl}`)
		} catch (error) {
			vscode.window.showErrorMessage(t("common:errors.hmr_not_running"))

			return this.getHtmlContent(webview)
		}

		const nonce = getNonce()

		const stylesUri = getUri(webview, this.contextProxy.extensionUri, [
			"webview-ui",
			"build",
			"assets",
			"index.css",
		])

		const codiconsUri = getUri(webview, this.contextProxy.extensionUri, [
			"node_modules",
			"@vscode",
			"codicons",
			"dist",
			"codicon.css",
		])

		const file = "src/index.tsx"
		const scriptUri = `http://${localServerUrl}/${file}`

		const reactRefresh = /*html*/ `
			<script nonce="${nonce}" type="module">
				import RefreshRuntime from "http://localhost:${localPort}/@react-refresh"
				RefreshRuntime.injectIntoGlobalHook(window)
				window.$RefreshReg$ = () => {}
				window.$RefreshSig$ = () => (type) => type
				window.__vite_plugin_react_preamble_installed__ = true
			</script>
		`

		const csp = [
			"default-src 'none'",
			`font-src ${webview.cspSource}`,
			`style-src ${webview.cspSource} 'unsafe-inline' https://* http://${localServerUrl} http://0.0.0.0:${localPort}`,
			`img-src ${webview.cspSource} data:`,
			`script-src 'unsafe-eval' https://* https://*.posthog.com http://${localServerUrl} http://0.0.0.0:${localPort} 'nonce-${nonce}'`,
			`connect-src https://* https://*.posthog.com ws://${localServerUrl} ws://0.0.0.0:${localPort} http://${localServerUrl} http://0.0.0.0:${localPort}`,
		]

		return /*html*/ `
			<!DOCTYPE html>
			<html lang="en">
				<head>
					<meta charset="utf-8">
					<meta name="viewport" content="width=device-width,initial-scale=1,shrink-to-fit=no">
					<meta http-equiv="Content-Security-Policy" content="${csp.join("; ")}">
					<link rel="stylesheet" type="text/css" href="${stylesUri}">
					<link href="${codiconsUri}" rel="stylesheet" />
					<title>Kilo Code</title>
				</head>
				<body>
					<div id="root"></div>
					${reactRefresh}
					<script type="module" src="${scriptUri}"></script>
				</body>
			</html>
		`
	}

	/**
	 * Defines and returns the HTML that should be rendered within the webview panel.
	 *
	 * @remarks This is also the place where references to the React webview build files
	 * are created and inserted into the webview HTML.
	 *
	 * @param webview A reference to the extension webview
	 * @param extensionUri The URI of the directory containing the extension
	 * @returns A template string literal containing the HTML that should be
	 * rendered within the webview panel
	 */
	private getHtmlContent(webview: vscode.Webview): string {
		// Get the local path to main script run in the webview,
		// then convert it to a uri we can use in the webview.

		// The CSS file from the React build output
		const stylesUri = getUri(webview, this.contextProxy.extensionUri, [
			"webview-ui",
			"build",
			"assets",
			"index.css",
		])
		// The JS file from the React build output
		const scriptUri = getUri(webview, this.contextProxy.extensionUri, ["webview-ui", "build", "assets", "index.js"])

		// The codicon font from the React build output
		// https://github.com/microsoft/vscode-extension-samples/blob/main/webview-codicons-sample/src/extension.ts
		// we installed this package in the extension so that we can access it how its intended from the extension (the font file is likely bundled in vscode), and we just import the css fileinto our react app we don't have access to it
		// don't forget to add font-src ${webview.cspSource};
		const codiconsUri = getUri(webview, this.contextProxy.extensionUri, [
			"node_modules",
			"@vscode",
			"codicons",
			"dist",
			"codicon.css",
		])

		// const scriptUri = webview.asWebviewUri(vscode.Uri.joinPath(this._extensionUri, "assets", "main.js"))

		// const styleResetUri = webview.asWebviewUri(vscode.Uri.joinPath(this._extensionUri, "assets", "reset.css"))
		// const styleVSCodeUri = webview.asWebviewUri(vscode.Uri.joinPath(this._extensionUri, "assets", "vscode.css"))

		// // Same for stylesheet
		// const stylesheetUri = webview.asWebviewUri(vscode.Uri.joinPath(this._extensionUri, "assets", "main.css"))

		// Use a nonce to only allow a specific script to be run.
		/*
		content security policy of your webview to only allow scripts that have a specific nonce
		create a content security policy meta tag so that only loading scripts with a nonce is allowed
		As your extension grows you will likely want to add custom styles, fonts, and/or images to your webview. If you do, you will need to update the content security policy meta tag to explicity allow for these resources. E.g.
				<meta http-equiv="Content-Security-Policy" content="default-src 'none'; style-src ${webview.cspSource}; font-src ${webview.cspSource}; img-src ${webview.cspSource} https:; script-src 'nonce-${nonce}';">
		- 'unsafe-inline' is required for styles due to vscode-webview-toolkit's dynamic style injection
		- since we pass base64 images to the webview, we need to specify img-src ${webview.cspSource} data:;

		in meta tag we add nonce attribute: A cryptographic nonce (only used once) to allow scripts. The server must generate a unique nonce value each time it transmits a policy. It is critical to provide a nonce that cannot be guessed as bypassing a resource's policy is otherwise trivial.
		*/
		const nonce = getNonce()

		// Tip: Install the es6-string-html VS Code extension to enable code highlighting below
		return /*html*/ `
        <!DOCTYPE html>
        <html lang="en">
          <head>
            <meta charset="utf-8">
            <meta name="viewport" content="width=device-width,initial-scale=1,shrink-to-fit=no">
            <meta name="theme-color" content="#000000">
            <meta http-equiv="Content-Security-Policy" content="default-src 'none'; font-src ${webview.cspSource}; style-src ${webview.cspSource} 'unsafe-inline'; img-src ${webview.cspSource} data:; script-src 'nonce-${nonce}' https://us-assets.i.posthog.com; connect-src https://openrouter.ai https://us.i.posthog.com https://us-assets.i.posthog.com;">
            <link rel="stylesheet" type="text/css" href="${stylesUri}">
			<link href="${codiconsUri}" rel="stylesheet" />
            <title>Kilo Code</title>
          </head>
          <body>
            <noscript>You need to enable JavaScript to run this app.</noscript>
            <div id="root"></div>
            <script nonce="${nonce}" type="module" src="${scriptUri}"></script>
          </body>
        </html>
      `
	}

	/**
	 * Sets up an event listener to listen for messages passed from the webview context and
	 * executes code based on the message that is recieved.
	 *
	 * @param webview A reference to the extension webview
	 */
	private setWebviewMessageListener(webview: vscode.Webview) {
		webview.onDidReceiveMessage(
			async (message: WebviewMessage) => {
				switch (message.type) {
					case "webviewDidLaunch":
						// Load custom modes first
						const customModes = await this.customModesManager.getCustomModes()
						await this.updateGlobalState("customModes", customModes)

						this.postStateToWebview()
						this.workspaceTracker?.initializeFilePaths() // don't await

						getTheme().then((theme) =>
							this.postMessageToWebview({ type: "theme", text: JSON.stringify(theme) }),
						)

						// If MCP Hub is already initialized, update the webview with current server list
						if (this.mcpHub) {
							this.postMessageToWebview({
								type: "mcpServers",
								mcpServers: this.mcpHub.getAllServers(),
							})
						}

						const cacheDir = await this.ensureCacheDirectoryExists()

						// Post last cached models in case the call to endpoint fails.
						this.readModelsFromCache(GlobalFileNames.openRouterModels).then((openRouterModels) => {
							if (openRouterModels) {
								this.postMessageToWebview({ type: "openRouterModels", openRouterModels })
							}
						})

						// GUI relies on model info to be up-to-date to provide
						// the most accurate pricing, so we need to fetch the
						// latest details on launch.
						// We do this for all users since many users switch
						// between api providers and if they were to switch back
						// to OpenRouter it would be showing outdated model info
						// if we hadn't retrieved the latest at this point
						// (see normalizeApiConfiguration > openrouter).
						const { apiConfiguration: currentApiConfig } = await this.getState()
						getOpenRouterModels(currentApiConfig).then(async (openRouterModels) => {
							if (Object.keys(openRouterModels).length > 0) {
								await fs.writeFile(
									path.join(cacheDir, GlobalFileNames.openRouterModels),
									JSON.stringify(openRouterModels),
								)
								await this.postMessageToWebview({ type: "openRouterModels", openRouterModels })

								// Update model info in state (this needs to be
								// done here since we don't want to update state
								// while settings is open, and we may refresh
								// models there).
								const { apiConfiguration } = await this.getState()

								if (apiConfiguration.openRouterModelId) {
									await this.updateGlobalState(
										"openRouterModelInfo",
										openRouterModels[apiConfiguration.openRouterModelId],
									)
									await this.postStateToWebview()
								}
							}
						})

						this.readModelsFromCache(GlobalFileNames.glamaModels).then((glamaModels) => {
							if (glamaModels) {
								this.postMessageToWebview({ type: "glamaModels", glamaModels })
							}
						})

						getGlamaModels().then(async (glamaModels) => {
							if (Object.keys(glamaModels).length > 0) {
								await fs.writeFile(
									path.join(cacheDir, GlobalFileNames.glamaModels),
									JSON.stringify(glamaModels),
								)
								await this.postMessageToWebview({ type: "glamaModels", glamaModels })

								const { apiConfiguration } = await this.getState()

								if (apiConfiguration.glamaModelId) {
									await this.updateGlobalState(
										"glamaModelInfo",
										glamaModels[apiConfiguration.glamaModelId],
									)
									await this.postStateToWebview()
								}
							}
						})

						this.readModelsFromCache(GlobalFileNames.unboundModels).then((unboundModels) => {
							if (unboundModels) {
								this.postMessageToWebview({ type: "unboundModels", unboundModels })
							}
						})

						getUnboundModels().then(async (unboundModels) => {
							if (Object.keys(unboundModels).length > 0) {
								await fs.writeFile(
									path.join(cacheDir, GlobalFileNames.unboundModels),
									JSON.stringify(unboundModels),
								)
								await this.postMessageToWebview({ type: "unboundModels", unboundModels })

								const { apiConfiguration } = await this.getState()

								if (apiConfiguration?.unboundModelId) {
									await this.updateGlobalState(
										"unboundModelInfo",
										unboundModels[apiConfiguration.unboundModelId],
									)
									await this.postStateToWebview()
								}
							}
						})

						this.readModelsFromCache(GlobalFileNames.requestyModels).then((requestyModels) => {
							if (requestyModels) {
								this.postMessageToWebview({ type: "requestyModels", requestyModels })
							}
						})

						getRequestyModels().then(async (requestyModels) => {
							if (Object.keys(requestyModels).length > 0) {
								await fs.writeFile(
									path.join(cacheDir, GlobalFileNames.requestyModels),
									JSON.stringify(requestyModels),
								)
								await this.postMessageToWebview({ type: "requestyModels", requestyModels })

								const { apiConfiguration } = await this.getState()

								if (apiConfiguration.requestyModelId) {
									await this.updateGlobalState(
										"requestyModelInfo",
										requestyModels[apiConfiguration.requestyModelId],
									)
									await this.postStateToWebview()
								}
							}
						})

						this.configManager
							.listConfig()
							.then(async (listApiConfig) => {
								if (!listApiConfig) {
									return
								}

								if (listApiConfig.length === 1) {
									// check if first time init then sync with exist config
									if (!checkExistKey(listApiConfig[0])) {
										const { apiConfiguration } = await this.getState()
										await this.configManager.saveConfig(
											listApiConfig[0].name ?? "default",
											apiConfiguration,
										)
										listApiConfig[0].apiProvider = apiConfiguration.apiProvider
									}
								}

								const currentConfigName = (await this.getGlobalState("currentApiConfigName")) as string

								if (currentConfigName) {
									if (!(await this.configManager.hasConfig(currentConfigName))) {
										// current config name not valid, get first config in list
										await this.updateGlobalState("currentApiConfigName", listApiConfig?.[0]?.name)
										if (listApiConfig?.[0]?.name) {
											const apiConfig = await this.configManager.loadConfig(
												listApiConfig?.[0]?.name,
											)

											await Promise.all([
												this.updateGlobalState("listApiConfigMeta", listApiConfig),
												this.postMessageToWebview({ type: "listApiConfig", listApiConfig }),
												this.updateApiConfiguration(apiConfig),
											])
											await this.postStateToWebview()
											return
										}
									}
								}

								await Promise.all([
									await this.updateGlobalState("listApiConfigMeta", listApiConfig),
									await this.postMessageToWebview({ type: "listApiConfig", listApiConfig }),
								])
							})
							.catch((error) =>
								this.outputChannel.appendLine(
									`Error list api configuration: ${JSON.stringify(error, Object.getOwnPropertyNames(error), 2)}`,
								),
							)

						this.isViewLaunched = true
						break
					case "newTask":
						// Code that should run in response to the hello message command
						//vscode.window.showInformationMessage(message.text!)

						// Send a message to our webview.
						// You can send any JSON serializable data.
						// Could also do this in extension .ts
						//this.postMessageToWebview({ type: "text", text: `Extension: ${Date.now()}` })
						// initializing new instance of Cline will make sure that any agentically running promises in old instance don't affect our new task. this essentially creates a fresh slate for the new task
						await this.initClineWithTask(message.text, message.images)
						break
					case "apiConfiguration":
						if (message.apiConfiguration) {
							await this.updateApiConfiguration(message.apiConfiguration)
						}
						await this.postStateToWebview()
						break
					case "customInstructions":
						await this.updateCustomInstructions(message.text)
						break
					case "alwaysAllowReadOnly":
						await this.updateGlobalState("alwaysAllowReadOnly", message.bool ?? true)
						await this.postStateToWebview()
						break
					case "alwaysAllowWrite":
						await this.updateGlobalState("alwaysAllowWrite", message.bool ?? true)
						await this.postStateToWebview()
						break
					case "alwaysAllowExecute":
						await this.updateGlobalState("alwaysAllowExecute", message.bool ?? undefined)
						await this.postStateToWebview()
						break
					case "alwaysAllowBrowser":
						await this.updateGlobalState("alwaysAllowBrowser", message.bool ?? undefined)
						await this.postStateToWebview()
						break
					case "alwaysAllowMcp":
						await this.updateGlobalState("alwaysAllowMcp", message.bool)
						await this.postStateToWebview()
						break
					case "alwaysAllowModeSwitch":
						await this.updateGlobalState("alwaysAllowModeSwitch", message.bool)
						await this.postStateToWebview()
						break
					case "alwaysAllowSubtasks":
						await this.updateGlobalState("alwaysAllowSubtasks", message.bool)
						await this.postStateToWebview()
						break
					case "askResponse":
						this.getCurrentCline()?.handleWebviewAskResponse(
							message.askResponse!,
							message.text,
							message.images,
						)
						break
					case "clearTask":
						// clear task resets the current session and allows for a new task to be started, if this session is a subtask - it allows the parent task to be resumed
						await this.finishSubTask(t("common:tasks.canceled"))
						await this.postStateToWebview()
						break
					case "didShowAnnouncement":
						await this.updateGlobalState("lastShownAnnouncementId", this.latestAnnouncementId)
						await this.postStateToWebview()
						break
					case "selectImages":
						const images = await selectImages()
						await this.postMessageToWebview({ type: "selectedImages", images })
						break
					case "exportCurrentTask":
						const currentTaskId = this.getCurrentCline()?.taskId
						if (currentTaskId) {
							this.exportTaskWithId(currentTaskId)
						}
						break
					case "showTaskWithId":
						this.showTaskWithId(message.text!)
						break
					case "deleteTaskWithId":
						this.deleteTaskWithId(message.text!)
						break
					case "deleteMultipleTasksWithIds": {
						const ids = message.ids
						if (Array.isArray(ids)) {
							// Process in batches of 20 (or another reasonable number)
							const batchSize = 20
							const results = []

							// Only log start and end of the operation
							console.log(`Batch deletion started: ${ids.length} tasks total`)

							for (let i = 0; i < ids.length; i += batchSize) {
								const batch = ids.slice(i, i + batchSize)

								const batchPromises = batch.map(async (id) => {
									try {
										await this.deleteTaskWithId(id)
										return { id, success: true }
									} catch (error) {
										// Keep error logging for debugging purposes
										console.log(
											`Failed to delete task ${id}: ${error instanceof Error ? error.message : String(error)}`,
										)
										return { id, success: false }
									}
								})

								// Process each batch in parallel but wait for completion before starting the next batch
								const batchResults = await Promise.all(batchPromises)
								results.push(...batchResults)

								// Update the UI after each batch to show progress
								await this.postStateToWebview()
							}

							// Log final results
							const successCount = results.filter((r) => r.success).length
							const failCount = results.length - successCount
							console.log(
								`Batch deletion completed: ${successCount}/${ids.length} tasks successful, ${failCount} tasks failed`,
							)
						}
						break
					}
					case "exportTaskWithId":
						this.exportTaskWithId(message.text!)
						break
					case "resetState":
						await this.resetState()
						break
					case "refreshOpenRouterModels": {
						const { apiConfiguration: configForRefresh } = await this.getState()
						const openRouterModels = await getOpenRouterModels(configForRefresh)

						if (Object.keys(openRouterModels).length > 0) {
							const cacheDir = await this.ensureCacheDirectoryExists()
							await fs.writeFile(
								path.join(cacheDir, GlobalFileNames.openRouterModels),
								JSON.stringify(openRouterModels),
							)
							await this.postMessageToWebview({ type: "openRouterModels", openRouterModels })
						}

						break
					}
					case "refreshGlamaModels":
						const glamaModels = await getGlamaModels()

						if (Object.keys(glamaModels).length > 0) {
							const cacheDir = await this.ensureCacheDirectoryExists()
							await fs.writeFile(
								path.join(cacheDir, GlobalFileNames.glamaModels),
								JSON.stringify(glamaModels),
							)
							await this.postMessageToWebview({ type: "glamaModels", glamaModels })
						}

						break
					case "refreshUnboundModels":
						const unboundModels = await getUnboundModels()

						if (Object.keys(unboundModels).length > 0) {
							const cacheDir = await this.ensureCacheDirectoryExists()
							await fs.writeFile(
								path.join(cacheDir, GlobalFileNames.unboundModels),
								JSON.stringify(unboundModels),
							)
							await this.postMessageToWebview({ type: "unboundModels", unboundModels })
						}

						break
					case "refreshRequestyModels":
						const requestyModels = await getRequestyModels()

						if (Object.keys(requestyModels).length > 0) {
							const cacheDir = await this.ensureCacheDirectoryExists()
							await fs.writeFile(
								path.join(cacheDir, GlobalFileNames.requestyModels),
								JSON.stringify(requestyModels),
							)
							await this.postMessageToWebview({ type: "requestyModels", requestyModels })
						}

						break
					case "refreshOpenAiModels":
						if (message?.values?.baseUrl && message?.values?.apiKey) {
							const openAiModels = await getOpenAiModels(
								message?.values?.baseUrl,
								message?.values?.apiKey,
							)
							this.postMessageToWebview({ type: "openAiModels", openAiModels })
						}

						break
					case "requestOllamaModels":
						const ollamaModels = await getOllamaModels(message.text)
						// TODO: Cache like we do for OpenRouter, etc?
						this.postMessageToWebview({ type: "ollamaModels", ollamaModels })
						break
					case "requestLmStudioModels":
						const lmStudioModels = await getLmStudioModels(message.text)
						// TODO: Cache like we do for OpenRouter, etc?
						this.postMessageToWebview({ type: "lmStudioModels", lmStudioModels })
						break
					case "requestVsCodeLmModels":
						const vsCodeLmModels = await getVsCodeLmModels()
						// TODO: Cache like we do for OpenRouter, etc?
						this.postMessageToWebview({ type: "vsCodeLmModels", vsCodeLmModels })
						break
					case "openImage":
						openImage(message.text!)
						break
					case "openFile":
						openFile(message.text!, message.values as { create?: boolean; content?: string })
						break
					case "openMention":
						openMention(message.text)
						break
					case "checkpointDiff":
						const result = checkoutDiffPayloadSchema.safeParse(message.payload)

						if (result.success) {
							await this.getCurrentCline()?.checkpointDiff(result.data)
						}

						break
					case "checkpointRestore": {
						const result = checkoutRestorePayloadSchema.safeParse(message.payload)

						if (result.success) {
							await this.cancelTask()

							try {
								await pWaitFor(() => this.getCurrentCline()?.isInitialized === true, { timeout: 3_000 })
							} catch (error) {
								vscode.window.showErrorMessage(t("common:errors.checkpoint_timeout"))
							}

							try {
								await this.getCurrentCline()?.checkpointRestore(result.data)
							} catch (error) {
								vscode.window.showErrorMessage(t("common:errors.checkpoint_failed"))
							}
						}

						break
					}
					case "cancelTask":
						await this.cancelTask()
						break
					case "allowedCommands":
						await this.context.globalState.update("allowedCommands", message.commands)
						// Also update workspace settings
						await vscode.workspace
							.getConfiguration("kiloCode")
							.update("allowedCommands", message.commands, vscode.ConfigurationTarget.Global)
						break
					case "openMcpSettings": {
						const mcpSettingsFilePath = await this.mcpHub?.getMcpSettingsFilePath()
						if (mcpSettingsFilePath) {
							openFile(mcpSettingsFilePath)
						}
						break
					}
					case "openCustomModesSettings": {
						const customModesFilePath = await this.customModesManager.getCustomModesFilePath()
						if (customModesFilePath) {
							openFile(customModesFilePath)
						}
						break
					}
					case "deleteMcpServer": {
						if (!message.serverName) {
							break
						}

						try {
							this.outputChannel.appendLine(`Attempting to delete MCP server: ${message.serverName}`)
							await this.mcpHub?.deleteServer(message.serverName)
							this.outputChannel.appendLine(`Successfully deleted MCP server: ${message.serverName}`)
						} catch (error) {
							const errorMessage = error instanceof Error ? error.message : String(error)
							this.outputChannel.appendLine(`Failed to delete MCP server: ${errorMessage}`)
							// Error messages are already handled by McpHub.deleteServer
						}
						break
					}
					case "restartMcpServer": {
						try {
							await this.mcpHub?.restartConnection(message.text!)
						} catch (error) {
							this.outputChannel.appendLine(
								`Failed to retry connection for ${message.text}: ${JSON.stringify(error, Object.getOwnPropertyNames(error), 2)}`,
							)
						}
						break
					}
					case "toggleToolAlwaysAllow": {
						try {
							await this.mcpHub?.toggleToolAlwaysAllow(
								message.serverName!,
								message.toolName!,
								message.alwaysAllow!,
							)
						} catch (error) {
							this.outputChannel.appendLine(
								`Failed to toggle auto-approve for tool ${message.toolName}: ${JSON.stringify(error, Object.getOwnPropertyNames(error), 2)}`,
							)
						}
						break
					}
					case "toggleMcpServer": {
						try {
							await this.mcpHub?.toggleServerDisabled(message.serverName!, message.disabled!)
						} catch (error) {
							this.outputChannel.appendLine(
								`Failed to toggle MCP server ${message.serverName}: ${JSON.stringify(error, Object.getOwnPropertyNames(error), 2)}`,
							)
						}
						break
					}
					case "mcpEnabled":
						const mcpEnabled = message.bool ?? true
						await this.updateGlobalState("mcpEnabled", mcpEnabled)
						await this.postStateToWebview()
						break
					case "enableMcpServerCreation":
						await this.updateGlobalState("enableMcpServerCreation", message.bool ?? true)
						await this.postStateToWebview()
						break
					case "playSound":
						if (message.audioType) {
							const soundPath = path.join(this.context.extensionPath, "audio", `${message.audioType}.wav`)
							playSound(soundPath)
						}
						break
					case "soundEnabled":
						const soundEnabled = message.bool ?? true
						await this.updateGlobalState("soundEnabled", soundEnabled)
						setSoundEnabled(soundEnabled) // Add this line to update the sound utility
						await this.postStateToWebview()
						break
					case "soundVolume":
						const soundVolume = message.value ?? 0.5
						await this.updateGlobalState("soundVolume", soundVolume)
						setSoundVolume(soundVolume)
						await this.postStateToWebview()
						break
					case "ttsEnabled":
						const ttsEnabled = message.bool ?? true
						await this.updateGlobalState("ttsEnabled", ttsEnabled)
						setTtsEnabled(ttsEnabled) // Add this line to update the tts utility
						await this.postStateToWebview()
						break
					case "ttsSpeed":
						const ttsSpeed = message.value ?? 1.0
						await this.updateGlobalState("ttsSpeed", ttsSpeed)
						setTtsSpeed(ttsSpeed)
						await this.postStateToWebview()
						break
					case "playTts":
						if (message.text) {
							playTts(message.text, {
								onStart: () => this.postMessageToWebview({ type: "ttsStart", text: message.text }),
								onStop: () => this.postMessageToWebview({ type: "ttsStop", text: message.text }),
							})
						}
						break
					case "stopTts":
						stopTts()
						break
					case "diffEnabled":
						const diffEnabled = message.bool ?? true
						await this.updateGlobalState("diffEnabled", diffEnabled)
						await this.postStateToWebview()
						break
					case "enableCheckpoints":
						const enableCheckpoints = message.bool ?? true
						await this.updateGlobalState("enableCheckpoints", enableCheckpoints)
						await this.postStateToWebview()
						break
					case "checkpointStorage":
						console.log(`[ClineProvider] checkpointStorage: ${message.text}`)
						const checkpointStorage = message.text ?? "task"
						await this.updateGlobalState("checkpointStorage", checkpointStorage)
						await this.postStateToWebview()
						break
					case "browserViewportSize":
						const browserViewportSize = message.text ?? "900x600"
						await this.updateGlobalState("browserViewportSize", browserViewportSize)
						await this.postStateToWebview()
						break
					case "remoteBrowserHost":
						await this.updateGlobalState("remoteBrowserHost", message.text)
						await this.postStateToWebview()
						break
					case "remoteBrowserEnabled":
						// Store the preference in global state
						// remoteBrowserEnabled now means "enable remote browser connection"
						await this.updateGlobalState("remoteBrowserEnabled", message.bool ?? false)
						// If disabling remote browser connection, clear the remoteBrowserHost
						if (!message.bool) {
							await this.updateGlobalState("remoteBrowserHost", undefined)
						}
						await this.postStateToWebview()
						break
					case "testBrowserConnection":
						try {
							const browserSession = new BrowserSession(this.context)
							// If no text is provided, try auto-discovery
							if (!message.text) {
								try {
									const discoveredHost = await discoverChromeInstances()
									if (discoveredHost) {
										// Test the connection to the discovered host
										const result = await browserSession.testConnection(discoveredHost)
										// Send the result back to the webview
										await this.postMessageToWebview({
											type: "browserConnectionResult",
											success: result.success,
											text: `Auto-discovered and tested connection to Chrome at ${discoveredHost}: ${result.message}`,
											values: { endpoint: result.endpoint },
										})
									} else {
										await this.postMessageToWebview({
											type: "browserConnectionResult",
											success: false,
											text: "No Chrome instances found on the network. Make sure Chrome is running with remote debugging enabled (--remote-debugging-port=9222).",
										})
									}
								} catch (error) {
									await this.postMessageToWebview({
										type: "browserConnectionResult",
										success: false,
										text: `Error during auto-discovery: ${error instanceof Error ? error.message : String(error)}`,
									})
								}
							} else {
								// Test the provided URL
								const result = await browserSession.testConnection(message.text)

								// Send the result back to the webview
								await this.postMessageToWebview({
									type: "browserConnectionResult",
									success: result.success,
									text: result.message,
									values: { endpoint: result.endpoint },
								})
							}
						} catch (error) {
							await this.postMessageToWebview({
								type: "browserConnectionResult",
								success: false,
								text: `Error testing connection: ${error instanceof Error ? error.message : String(error)}`,
							})
						}
						break
					case "discoverBrowser":
						try {
							const discoveredHost = await discoverChromeInstances()

							if (discoveredHost) {
								// Don't update the remoteBrowserHost state when auto-discovering
								// This way we don't override the user's preference

								// Test the connection to get the endpoint
								const browserSession = new BrowserSession(this.context)
								const result = await browserSession.testConnection(discoveredHost)

								// Send the result back to the webview
								await this.postMessageToWebview({
									type: "browserConnectionResult",
									success: true,
									text: `Successfully discovered and connected to Chrome at ${discoveredHost}`,
									values: { endpoint: result.endpoint },
								})
							} else {
								await this.postMessageToWebview({
									type: "browserConnectionResult",
									success: false,
									text: "No Chrome instances found on the network. Make sure Chrome is running with remote debugging enabled (--remote-debugging-port=9222).",
								})
							}
						} catch (error) {
							await this.postMessageToWebview({
								type: "browserConnectionResult",
								success: false,
								text: `Error discovering browser: ${error instanceof Error ? error.message : String(error)}`,
							})
						}
						break
					case "fuzzyMatchThreshold":
						await this.updateGlobalState("fuzzyMatchThreshold", message.value)
						await this.postStateToWebview()
						break
					case "alwaysApproveResubmit":
						await this.updateGlobalState("alwaysApproveResubmit", message.bool ?? false)
						await this.postStateToWebview()
						break
					case "requestDelaySeconds":
						await this.updateGlobalState("requestDelaySeconds", message.value ?? 5)
						await this.postStateToWebview()
						break
					case "rateLimitSeconds":
						await this.updateGlobalState("rateLimitSeconds", message.value ?? 0)
						await this.postStateToWebview()
						break
					case "writeDelayMs":
						await this.updateGlobalState("writeDelayMs", message.value)
						await this.postStateToWebview()
						break
					case "terminalOutputLineLimit":
						await this.updateGlobalState("terminalOutputLineLimit", message.value)
						await this.postStateToWebview()
						break
					case "terminalShellIntegrationTimeout":
						await this.updateGlobalState("terminalShellIntegrationTimeout", message.value)
						await this.postStateToWebview()
						if (message.value !== undefined) {
							Terminal.setShellIntegrationTimeout(message.value)
						}
						break
					case "mode":
						await this.handleModeSwitch(message.text as Mode)
						break
					case "updateSupportPrompt":
						try {
							if (Object.keys(message?.values ?? {}).length === 0) {
								return
							}

							const existingPrompts = (await this.getGlobalState("customSupportPrompts")) || {}

							const updatedPrompts = {
								...existingPrompts,
								...message.values,
							}

							await this.updateGlobalState("customSupportPrompts", updatedPrompts)
							await this.postStateToWebview()
						} catch (error) {
							this.outputChannel.appendLine(
								`Error update support prompt: ${JSON.stringify(error, Object.getOwnPropertyNames(error), 2)}`,
							)
							vscode.window.showErrorMessage(t("common:errors.update_support_prompt"))
						}
						break
					case "resetSupportPrompt":
						try {
							if (!message?.text) {
								return
							}

							const existingPrompts = ((await this.getGlobalState("customSupportPrompts")) ||
								{}) as Record<string, any>

							const updatedPrompts = {
								...existingPrompts,
							}

							updatedPrompts[message.text] = undefined

							await this.updateGlobalState("customSupportPrompts", updatedPrompts)
							await this.postStateToWebview()
						} catch (error) {
							this.outputChannel.appendLine(
								`Error reset support prompt: ${JSON.stringify(error, Object.getOwnPropertyNames(error), 2)}`,
							)
							vscode.window.showErrorMessage(t("common:errors.reset_support_prompt"))
						}
						break
					case "updatePrompt":
						if (message.promptMode && message.customPrompt !== undefined) {
							const existingPrompts = (await this.getGlobalState("customModePrompts")) || {}

							const updatedPrompts = {
								...existingPrompts,
								[message.promptMode]: message.customPrompt,
							}

							await this.updateGlobalState("customModePrompts", updatedPrompts)

							// Get current state and explicitly include customModePrompts
							const currentState = await this.getState()

							const stateWithPrompts = {
								...currentState,
								customModePrompts: updatedPrompts,
							}

							// Post state with prompts
							this.view?.webview.postMessage({
								type: "state",
								state: stateWithPrompts,
							})
						}
						break
					case "deleteMessage": {
						const answer = await vscode.window.showInformationMessage(
							t("common:confirmation.delete_message"),
							{ modal: true },
							t("common:confirmation.just_this_message"),
							t("common:confirmation.this_and_subsequent"),
						)
						if (
							(answer === t("common:confirmation.just_this_message") ||
								answer === t("common:confirmation.this_and_subsequent")) &&
							this.getCurrentCline() &&
							typeof message.value === "number" &&
							message.value
						) {
							const timeCutoff = message.value - 1000 // 1 second buffer before the message to delete
							const messageIndex = this.getCurrentCline()!.clineMessages.findIndex(
								(msg) => msg.ts && msg.ts >= timeCutoff,
							)
							const apiConversationHistoryIndex =
								this.getCurrentCline()?.apiConversationHistory.findIndex(
									(msg) => msg.ts && msg.ts >= timeCutoff,
								)

							if (messageIndex !== -1) {
								const { historyItem } = await this.getTaskWithId(this.getCurrentCline()!.taskId)

								if (answer === t("common:confirmation.just_this_message")) {
									// Find the next user message first
									const nextUserMessage = this.getCurrentCline()!
										.clineMessages.slice(messageIndex + 1)
										.find((msg) => msg.type === "say" && msg.say === "user_feedback")

									// Handle UI messages
									if (nextUserMessage) {
										// Find absolute index of next user message
										const nextUserMessageIndex = this.getCurrentCline()!.clineMessages.findIndex(
											(msg) => msg === nextUserMessage,
										)
										// Keep messages before current message and after next user message
										await this.getCurrentCline()!.overwriteClineMessages([
											...this.getCurrentCline()!.clineMessages.slice(0, messageIndex),
											...this.getCurrentCline()!.clineMessages.slice(nextUserMessageIndex),
										])
									} else {
										// If no next user message, keep only messages before current message
										await this.getCurrentCline()!.overwriteClineMessages(
											this.getCurrentCline()!.clineMessages.slice(0, messageIndex),
										)
									}

									// Handle API messages
									if (apiConversationHistoryIndex !== -1) {
										if (nextUserMessage && nextUserMessage.ts) {
											// Keep messages before current API message and after next user message
											await this.getCurrentCline()!.overwriteApiConversationHistory([
												...this.getCurrentCline()!.apiConversationHistory.slice(
													0,
													apiConversationHistoryIndex,
												),
												...this.getCurrentCline()!.apiConversationHistory.filter(
													(msg) => msg.ts && msg.ts >= nextUserMessage.ts,
												),
											])
										} else {
											// If no next user message, keep only messages before current API message
											await this.getCurrentCline()!.overwriteApiConversationHistory(
												this.getCurrentCline()!.apiConversationHistory.slice(
													0,
													apiConversationHistoryIndex,
												),
											)
										}
									}
								} else if (answer === t("common:confirmation.this_and_subsequent")) {
									// Delete this message and all that follow
									await this.getCurrentCline()!.overwriteClineMessages(
										this.getCurrentCline()!.clineMessages.slice(0, messageIndex),
									)
									if (apiConversationHistoryIndex !== -1) {
										await this.getCurrentCline()!.overwriteApiConversationHistory(
											this.getCurrentCline()!.apiConversationHistory.slice(
												0,
												apiConversationHistoryIndex,
											),
										)
									}
								}

								await this.initClineWithHistoryItem(historyItem)
							}
						}
						break
					}
					case "screenshotQuality":
						await this.updateGlobalState("screenshotQuality", message.value)
						await this.postStateToWebview()
						break
					case "maxOpenTabsContext":
						const tabCount = Math.min(Math.max(0, message.value ?? 20), 500)
						await this.updateGlobalState("maxOpenTabsContext", tabCount)
						await this.postStateToWebview()
						break
					case "maxWorkspaceFiles":
						const fileCount = Math.min(Math.max(0, message.value ?? 200), 500)
						await this.updateGlobalState("maxWorkspaceFiles", fileCount)
						await this.postStateToWebview()
						break
					case "browserToolEnabled":
						await this.updateGlobalState("browserToolEnabled", message.bool ?? true)
						await this.postStateToWebview()
						break
					case "language":
						changeLanguage(message.text ?? "en")
						await this.updateGlobalState("language", message.text)
						await this.postStateToWebview()
						break
					case "showRooIgnoredFiles":
						await this.updateGlobalState("showRooIgnoredFiles", message.bool ?? true)
						await this.postStateToWebview()
						break
					case "maxReadFileLine":
						await this.updateGlobalState("maxReadFileLine", message.value)
						await this.postStateToWebview()
						break
					case "enhancementApiConfigId":
						await this.updateGlobalState("enhancementApiConfigId", message.text)
						await this.postStateToWebview()
						break
					case "enableCustomModeCreation":
						await this.updateGlobalState("enableCustomModeCreation", message.bool ?? true)
						await this.postStateToWebview()
						break
					case "autoApprovalEnabled":
						await this.updateGlobalState("autoApprovalEnabled", message.bool ?? true)
						await this.postStateToWebview()
						break
					case "enhancePrompt":
						if (message.text) {
							try {
								const {
									apiConfiguration,
									customSupportPrompts,
									listApiConfigMeta,
									enhancementApiConfigId,
								} = await this.getState()

								// Try to get enhancement config first, fall back to current config
								let configToUse: ApiConfiguration = apiConfiguration
								if (enhancementApiConfigId) {
									const config = listApiConfigMeta?.find(
										(c: ApiConfigMeta) => c.id === enhancementApiConfigId,
									)
									if (config?.name) {
										const loadedConfig = await this.configManager.loadConfig(config.name)
										if (loadedConfig.apiProvider) {
											configToUse = loadedConfig
										}
									}
								}

								const enhancedPrompt = await singleCompletionHandler(
									configToUse,
									supportPrompt.create(
										"ENHANCE",
										{
											userInput: message.text,
										},
										customSupportPrompts,
									),
								)

								await this.postMessageToWebview({
									type: "enhancedPrompt",
									text: enhancedPrompt,
								})
							} catch (error) {
								this.outputChannel.appendLine(
									`Error enhancing prompt: ${JSON.stringify(error, Object.getOwnPropertyNames(error), 2)}`,
								)
								vscode.window.showErrorMessage(t("common:errors.enhance_prompt"))
								await this.postMessageToWebview({
									type: "enhancedPrompt",
								})
							}
						}
						break
					case "getSystemPrompt":
						try {
							const systemPrompt = await generateSystemPrompt(message)

							await this.postMessageToWebview({
								type: "systemPrompt",
								text: systemPrompt,
								mode: message.mode,
							})
						} catch (error) {
							this.outputChannel.appendLine(
								`Error getting system prompt:  ${JSON.stringify(error, Object.getOwnPropertyNames(error), 2)}`,
							)
							vscode.window.showErrorMessage(t("common:errors.get_system_prompt"))
						}
						break
					case "copySystemPrompt":
						try {
							const systemPrompt = await generateSystemPrompt(message)

							await vscode.env.clipboard.writeText(systemPrompt)
							await vscode.window.showInformationMessage(t("common:info.clipboard_copy"))
						} catch (error) {
							this.outputChannel.appendLine(
								`Error getting system prompt:  ${JSON.stringify(error, Object.getOwnPropertyNames(error), 2)}`,
							)
							vscode.window.showErrorMessage(t("common:errors.get_system_prompt"))
						}
						break
					case "searchCommits": {
						const cwd = this.cwd
						if (cwd) {
							try {
								const commits = await searchCommits(message.query || "", cwd)
								await this.postMessageToWebview({
									type: "commitSearchResults",
									commits,
								})
							} catch (error) {
								this.outputChannel.appendLine(
									`Error searching commits: ${JSON.stringify(error, Object.getOwnPropertyNames(error), 2)}`,
								)
								vscode.window.showErrorMessage(t("common:errors.search_commits"))
							}
						}
						break
					}
					case "searchFiles": {
						const workspacePath = getWorkspacePath()

						if (!workspacePath) {
							// Handle case where workspace path is not available
							await this.postMessageToWebview({
								type: "fileSearchResults",
								results: [],
								requestId: message.requestId,
								error: "No workspace path available",
							})
							break
						}
						try {
							// Call file search service with query from message
							const results = await searchWorkspaceFiles(
								message.query || "",
								workspacePath,
								20, // Use default limit, as filtering is now done in the backend
							)

							// Send results back to webview
							await this.postMessageToWebview({
								type: "fileSearchResults",
								results,
								requestId: message.requestId,
							})
						} catch (error) {
							const errorMessage = error instanceof Error ? error.message : String(error)

							// Send error response to webview
							await this.postMessageToWebview({
								type: "fileSearchResults",
								results: [],
								error: errorMessage,
								requestId: message.requestId,
							})
						}
						break
					}
					case "saveApiConfiguration":
						if (message.text && message.apiConfiguration) {
							try {
								await this.configManager.saveConfig(message.text, message.apiConfiguration)
								const listApiConfig = await this.configManager.listConfig()
								await this.updateGlobalState("listApiConfigMeta", listApiConfig)
							} catch (error) {
								this.outputChannel.appendLine(
									`Error save api configuration: ${JSON.stringify(error, Object.getOwnPropertyNames(error), 2)}`,
								)
								vscode.window.showErrorMessage(t("common:errors.save_api_config"))
							}
						}
						break
					case "upsertApiConfiguration":
						if (message.text && message.apiConfiguration) {
							try {
								await this.configManager.saveConfig(message.text, message.apiConfiguration)
								const listApiConfig = await this.configManager.listConfig()

								await Promise.all([
									this.updateGlobalState("listApiConfigMeta", listApiConfig),
									this.updateApiConfiguration(message.apiConfiguration),
									this.updateGlobalState("currentApiConfigName", message.text),
								])

								await this.postStateToWebview()
							} catch (error) {
								this.outputChannel.appendLine(
									`Error create new api configuration: ${JSON.stringify(error, Object.getOwnPropertyNames(error), 2)}`,
								)
								vscode.window.showErrorMessage(t("common:errors.create_api_config"))
							}
						}
						break
					case "renameApiConfiguration":
						if (message.values && message.apiConfiguration) {
							try {
								const { oldName, newName } = message.values

								if (oldName === newName) {
									break
								}

								await this.configManager.saveConfig(newName, message.apiConfiguration)
								await this.configManager.deleteConfig(oldName)

								const listApiConfig = await this.configManager.listConfig()
								const config = listApiConfig?.find((c) => c.name === newName)

								// Update listApiConfigMeta first to ensure UI has latest data
								await this.updateGlobalState("listApiConfigMeta", listApiConfig)

								await Promise.all([this.updateGlobalState("currentApiConfigName", newName)])

								await this.postStateToWebview()
							} catch (error) {
								this.outputChannel.appendLine(
									`Error rename api configuration: ${JSON.stringify(error, Object.getOwnPropertyNames(error), 2)}`,
								)
								vscode.window.showErrorMessage(t("common:errors.rename_api_config"))
							}
						}
						break
					case "loadApiConfiguration":
						if (message.text) {
							try {
								const apiConfig = await this.configManager.loadConfig(message.text)
								const listApiConfig = await this.configManager.listConfig()

								await Promise.all([
									this.updateGlobalState("listApiConfigMeta", listApiConfig),
									this.updateGlobalState("currentApiConfigName", message.text),
									this.updateApiConfiguration(apiConfig),
								])

								await this.postStateToWebview()
							} catch (error) {
								this.outputChannel.appendLine(
									`Error load api configuration: ${JSON.stringify(error, Object.getOwnPropertyNames(error), 2)}`,
								)
								vscode.window.showErrorMessage(t("common:errors.load_api_config"))
							}
						}
						break
					case "deleteApiConfiguration":
						if (message.text) {
							const answer = await vscode.window.showInformationMessage(
								t("common:confirmation.delete_config_profile"),
								{ modal: true },
								t("common:answers.yes"),
							)

							if (answer !== t("common:answers.yes")) {
								break
							}

							try {
								await this.configManager.deleteConfig(message.text)
								const listApiConfig = await this.configManager.listConfig()

								// Update listApiConfigMeta first to ensure UI has latest data
								await this.updateGlobalState("listApiConfigMeta", listApiConfig)

								// If this was the current config, switch to first available
								const currentApiConfigName = await this.getGlobalState("currentApiConfigName")
								if (message.text === currentApiConfigName && listApiConfig?.[0]?.name) {
									const apiConfig = await this.configManager.loadConfig(listApiConfig[0].name)
									await Promise.all([
										this.updateGlobalState("currentApiConfigName", listApiConfig[0].name),
										this.updateApiConfiguration(apiConfig),
									])
								}

								await this.postStateToWebview()
							} catch (error) {
								this.outputChannel.appendLine(
									`Error delete api configuration: ${JSON.stringify(error, Object.getOwnPropertyNames(error), 2)}`,
								)
								vscode.window.showErrorMessage(t("common:errors.delete_api_config"))
							}
						}
						break
					case "getListApiConfiguration":
						try {
							const listApiConfig = await this.configManager.listConfig()
							await this.updateGlobalState("listApiConfigMeta", listApiConfig)
							this.postMessageToWebview({ type: "listApiConfig", listApiConfig })
						} catch (error) {
							this.outputChannel.appendLine(
								`Error get list api configuration: ${JSON.stringify(error, Object.getOwnPropertyNames(error), 2)}`,
							)
							vscode.window.showErrorMessage(t("common:errors.list_api_config"))
						}
						break
					case "updateExperimental": {
						if (!message.values) {
							break
						}

						const updatedExperiments = {
							...((await this.getGlobalState("experiments")) ?? experimentDefault),
							...message.values,
						} as Record<ExperimentId, boolean>

						await this.updateGlobalState("experiments", updatedExperiments)

						// Update diffStrategy in current Cline instance if it exists
						if (message.values[EXPERIMENT_IDS.DIFF_STRATEGY] !== undefined && this.getCurrentCline()) {
							await this.getCurrentCline()!.updateDiffStrategy(
								Experiments.isEnabled(updatedExperiments, EXPERIMENT_IDS.DIFF_STRATEGY),
								Experiments.isEnabled(updatedExperiments, EXPERIMENT_IDS.MULTI_SEARCH_AND_REPLACE),
							)
						}

						await this.postStateToWebview()
						break
					}
					case "updateMcpTimeout":
						if (message.serverName && typeof message.timeout === "number") {
							try {
								await this.mcpHub?.updateServerTimeout(message.serverName, message.timeout)
							} catch (error) {
								this.outputChannel.appendLine(
									`Failed to update timeout for ${message.serverName}: ${JSON.stringify(error, Object.getOwnPropertyNames(error), 2)}`,
								)
								vscode.window.showErrorMessage(t("common:errors.update_server_timeout"))
							}
						}
						break
					case "updateCustomMode":
						if (message.modeConfig) {
							await this.customModesManager.updateCustomMode(message.modeConfig.slug, message.modeConfig)
							// Update state after saving the mode
							const customModes = await this.customModesManager.getCustomModes()
							await this.updateGlobalState("customModes", customModes)
							await this.updateGlobalState("mode", message.modeConfig.slug)
							await this.postStateToWebview()
						}
						break
					case "deleteCustomMode":
						if (message.slug) {
							const answer = await vscode.window.showInformationMessage(
								t("common:confirmation.delete_custom_mode"),
								{ modal: true },
								t("common:answers.yes"),
							)

							if (answer !== t("common:answers.yes")) {
								break
							}

							await this.customModesManager.deleteCustomMode(message.slug)
							// Switch back to default mode after deletion
							await this.updateGlobalState("mode", defaultModeSlug)
							await this.postStateToWebview()
						}
						break
					case "humanRelayResponse":
						if (message.requestId && message.text) {
							vscode.commands.executeCommand("kilo-code.handleHumanRelayResponse", {
								requestId: message.requestId,
								text: message.text,
								cancelled: false,
							})
						}
						break

					case "humanRelayCancel":
						if (message.requestId) {
							vscode.commands.executeCommand("kilo-code.handleHumanRelayResponse", {
								requestId: message.requestId,
								cancelled: true,
							})
						}
						break
				}
			},
			null,
			this.disposables,
		)

		const generateSystemPrompt = async (message: WebviewMessage) => {
			const {
				apiConfiguration,
				customModePrompts,
				customInstructions,
				browserViewportSize,
				diffEnabled,
				mcpEnabled,
				fuzzyMatchThreshold,
				experiments,
				enableMcpServerCreation,
				browserToolEnabled,
				language,
			} = await this.getState()

			// Create diffStrategy based on current model and settings
			const diffStrategy = getDiffStrategy(
				apiConfiguration.apiModelId || apiConfiguration.openRouterModelId || "",
				fuzzyMatchThreshold,
				Experiments.isEnabled(experiments, EXPERIMENT_IDS.DIFF_STRATEGY),
			)
			const cwd = this.cwd

			const mode = message.mode ?? defaultModeSlug
			const customModes = await this.customModesManager.getCustomModes()

			const rooIgnoreInstructions = this.getCurrentCline()?.rooIgnoreController?.getInstructions()

			// Determine if browser tools can be used based on model support and user settings
			const modelSupportsComputerUse = this.getCurrentCline()?.api.getModel().info.supportsComputerUse ?? false
			const canUseBrowserTool = modelSupportsComputerUse && (browserToolEnabled ?? true)

			const systemPrompt = await SYSTEM_PROMPT(
				this.context,
				cwd,
				canUseBrowserTool,
				mcpEnabled ? this.mcpHub : undefined,
				diffStrategy,
				browserViewportSize ?? "900x600",
				mode,
				customModePrompts,
				customModes,
				customInstructions,
				diffEnabled,
				experiments,
				enableMcpServerCreation,
				language,
				rooIgnoreInstructions,
			)
			return systemPrompt
		}
	}

	/**
	 * Handle switching to a new mode, including updating the associated API configuration
	 * @param newMode The mode to switch to
	 */
	public async handleModeSwitch(newMode: Mode) {
		await this.updateGlobalState("mode", newMode)

		// Load the saved API config for the new mode if it exists
		const savedConfigId = await this.configManager.getModeConfigId(newMode)
		const listApiConfig = await this.configManager.listConfig()

		// Update listApiConfigMeta first to ensure UI has latest data
		await this.updateGlobalState("listApiConfigMeta", listApiConfig)

		// If this mode has a saved config, use it
		if (savedConfigId) {
			const config = listApiConfig?.find((c) => c.id === savedConfigId)
			if (config?.name) {
				const apiConfig = await this.configManager.loadConfig(config.name)
				await Promise.all([
					this.updateGlobalState("currentApiConfigName", config.name),
					this.updateApiConfiguration(apiConfig),
				])
			}
		} else {
			// If no saved config for this mode, save current config as default
			const currentApiConfigName = await this.getGlobalState("currentApiConfigName")
			if (currentApiConfigName) {
				const config = listApiConfig?.find((c) => c.name === currentApiConfigName)
				if (config?.id) {
					await this.configManager.setModeConfig(newMode, config.id)
				}
			}
		}

		await this.postStateToWebview()
	}

	private async updateApiConfiguration(apiConfiguration: ApiConfiguration) {
		// Update mode's default config.
		const { mode } = await this.getState()

		if (mode) {
			const currentApiConfigName = await this.getGlobalState("currentApiConfigName")
			const listApiConfig = await this.configManager.listConfig()
			const config = listApiConfig?.find((c) => c.name === currentApiConfigName)

			if (config?.id) {
				await this.configManager.setModeConfig(mode, config.id)
			}
		}

		await this.contextProxy.setApiConfiguration(apiConfiguration)

		if (this.getCurrentCline()) {
			this.getCurrentCline()!.api = buildApiHandler(apiConfiguration)
		}
	}

	async cancelTask() {
		const cline = this.getCurrentCline()

		if (!cline) {
			return
		}

		console.log(`[subtasks] cancelling task ${cline.taskId}.${cline.instanceId}`)

		const { historyItem } = await this.getTaskWithId(cline.taskId)
		// Preserve parent and root task information for history item.
		const rootTask = cline.rootTask
		const parentTask = cline.parentTask

		cline.abortTask()

		await pWaitFor(
			() =>
				this.getCurrentCline()! === undefined ||
				this.getCurrentCline()!.isStreaming === false ||
				this.getCurrentCline()!.didFinishAbortingStream ||
				// If only the first chunk is processed, then there's no
				// need to wait for graceful abort (closes edits, browser,
				// etc).
				this.getCurrentCline()!.isWaitingForFirstChunk,
			{
				timeout: 3_000,
			},
		).catch(() => {
			console.error("Failed to abort task")
		})

		if (this.getCurrentCline()) {
			// 'abandoned' will prevent this Cline instance from affecting
			// future Cline instances. This may happen if its hanging on a
			// streaming request.
			this.getCurrentCline()!.abandoned = true
		}

		// Clears task again, so we need to abortTask manually above.
		await this.initClineWithHistoryItem({ ...historyItem, rootTask, parentTask })
	}

	async updateCustomInstructions(instructions?: string) {
		// User may be clearing the field.
		await this.updateGlobalState("customInstructions", instructions || undefined)

		if (this.getCurrentCline()) {
			this.getCurrentCline()!.customInstructions = instructions || undefined
		}

		await this.postStateToWebview()
	}

	// MCP

	async ensureMcpServersDirectoryExists(): Promise<string> {
		// Get platform-specific application data directory
		let mcpServersDir: string
		if (process.platform === "win32") {
			// Windows: %APPDATA%\Roo-Code\MCP
			mcpServersDir = path.join(os.homedir(), "AppData", "Roaming", "Roo-Code", "MCP")
		} else if (process.platform === "darwin") {
			// macOS: ~/Documents/Cline/MCP
			mcpServersDir = path.join(os.homedir(), "Documents", "Cline", "MCP")
		} else {
			// Linux: ~/.local/share/Cline/MCP
			mcpServersDir = path.join(os.homedir(), ".local", "share", "Roo-Code", "MCP")
		}

		try {
			await fs.mkdir(mcpServersDir, { recursive: true })
		} catch (error) {
			// Fallback to a relative path if directory creation fails
			return path.join(os.homedir(), ".roo-code", "mcp")
		}
		return mcpServersDir
	}

	async ensureSettingsDirectoryExists(): Promise<string> {
		const settingsDir = path.join(this.contextProxy.globalStorageUri.fsPath, "settings")
		await fs.mkdir(settingsDir, { recursive: true })
		return settingsDir
	}

	private async ensureCacheDirectoryExists() {
		const cacheDir = path.join(this.contextProxy.globalStorageUri.fsPath, "cache")
		await fs.mkdir(cacheDir, { recursive: true })
		return cacheDir
	}

	private async readModelsFromCache(filename: string): Promise<Record<string, ModelInfo> | undefined> {
		const filePath = path.join(await this.ensureCacheDirectoryExists(), filename)
		const fileExists = await fileExistsAtPath(filePath)

		if (fileExists) {
			const fileContents = await fs.readFile(filePath, "utf8")
			return JSON.parse(fileContents)
		}

		return undefined
	}

	// OpenRouter

	async handleOpenRouterCallback(code: string) {
		let apiKey: string
		try {
			const { apiConfiguration } = await this.getState()
			const baseUrl = apiConfiguration.openRouterBaseUrl || "https://openrouter.ai/api/v1"
			// Extract the base domain for the auth endpoint
			const baseUrlDomain = baseUrl.match(/^(https?:\/\/[^\/]+)/)?.[1] || "https://openrouter.ai"
			const response = await axios.post(`${baseUrlDomain}/api/v1/auth/keys`, { code })
			if (response.data && response.data.key) {
				apiKey = response.data.key
			} else {
				throw new Error("Invalid response from OpenRouter API")
			}
		} catch (error) {
			this.outputChannel.appendLine(
				`Error exchanging code for API key: ${JSON.stringify(error, Object.getOwnPropertyNames(error), 2)}`,
			)
			throw error
		}

		const openrouter: ApiProvider = "openrouter"
		await this.contextProxy.setValues({
			apiProvider: openrouter,
			openRouterApiKey: apiKey,
		})

		await this.postStateToWebview()
		if (this.getCurrentCline()) {
			this.getCurrentCline()!.api = buildApiHandler({ apiProvider: openrouter, openRouterApiKey: apiKey })
		}
		// await this.postMessageToWebview({ type: "action", action: "settingsButtonClicked" }) // bad ux if user is on welcome
	}

	// Glama

	async handleGlamaCallback(code: string) {
		let apiKey: string
		try {
			const response = await axios.post("https://glama.ai/api/gateway/v1/auth/exchange-code", { code })
			if (response.data && response.data.apiKey) {
				apiKey = response.data.apiKey
			} else {
				throw new Error("Invalid response from Glama API")
			}
		} catch (error) {
			this.outputChannel.appendLine(
				`Error exchanging code for API key: ${JSON.stringify(error, Object.getOwnPropertyNames(error), 2)}`,
			)
			throw error
		}

		const glama: ApiProvider = "glama"
		await this.contextProxy.setValues({
			apiProvider: glama,
			glamaApiKey: apiKey,
		})
		await this.postStateToWebview()
		if (this.getCurrentCline()) {
			this.getCurrentCline()!.api = buildApiHandler({
				apiProvider: glama,
				glamaApiKey: apiKey,
			})
		}
		// await this.postMessageToWebview({ type: "action", action: "settingsButtonClicked" }) // bad ux if user is on welcome
	}

	async handleKiloCodeCallback(token: string) {
		const kilocode: ApiProvider = "kilocode"

		await this.contextProxy.setValues({
			apiProvider: kilocode,
			kilocodeToken: token,
		})

		await this.postStateToWebview()

		vscode.window.showInformationMessage("Kilo Code successfully configured!")

		if (this.getCurrentCline()) {
			this.getCurrentCline()!.api = buildApiHandler({
				apiProvider: kilocode,
				kilocodeToken: token,
			})
		}
	}

	// Task history

	async getTaskWithId(id: string): Promise<{
		historyItem: HistoryItem
		taskDirPath: string
		apiConversationHistoryFilePath: string
		uiMessagesFilePath: string
		apiConversationHistory: Anthropic.MessageParam[]
	}> {
		const history = ((await this.getGlobalState("taskHistory")) as HistoryItem[] | undefined) || []
		const historyItem = history.find((item) => item.id === id)
		if (historyItem) {
			const taskDirPath = path.join(this.contextProxy.globalStorageUri.fsPath, "tasks", id)
			const apiConversationHistoryFilePath = path.join(taskDirPath, GlobalFileNames.apiConversationHistory)
			const uiMessagesFilePath = path.join(taskDirPath, GlobalFileNames.uiMessages)
			const fileExists = await fileExistsAtPath(apiConversationHistoryFilePath)
			if (fileExists) {
				const apiConversationHistory = JSON.parse(await fs.readFile(apiConversationHistoryFilePath, "utf8"))
				return {
					historyItem,
					taskDirPath,
					apiConversationHistoryFilePath,
					uiMessagesFilePath,
					apiConversationHistory,
				}
			}
		}
		// if we tried to get a task that doesn't exist, remove it from state
		// FIXME: this seems to happen sometimes when the json file doesnt save to disk for some reason
		await this.deleteTaskFromState(id)
		throw new Error("Task not found")
	}

	async showTaskWithId(id: string) {
		if (id !== this.getCurrentCline()?.taskId) {
			// Non-current task.
			const { historyItem } = await this.getTaskWithId(id)
			await this.initClineWithHistoryItem(historyItem) // Clears existing task.
		}

		await this.postMessageToWebview({ type: "action", action: "chatButtonClicked" })
	}

	async exportTaskWithId(id: string) {
		const { historyItem, apiConversationHistory } = await this.getTaskWithId(id)
		await downloadTask(historyItem.ts, apiConversationHistory)
	}

	// this function deletes a task from task hidtory, and deletes it's checkpoints and delete the task folder
	async deleteTaskWithId(id: string) {
		try {
			// get the task directory full path
			const { taskDirPath } = await this.getTaskWithId(id)

			// remove task from stack if it's the current task
			if (id === this.getCurrentCline()?.taskId) {
				// if we found the taskid to delete - call finish to abort this task and allow a new task to be started,
				// if we are deleting a subtask and parent task is still waiting for subtask to finish - it allows the parent to resume (this case should neve exist)
				await this.finishSubTask(t("common:tasks.deleted"))
			}

			// delete task from the task history state
			await this.deleteTaskFromState(id)

			// Delete associated shadow repository or branch.
			// TODO: Store `workspaceDir` in the `HistoryItem` object.
			const globalStorageDir = this.contextProxy.globalStorageUri.fsPath
			const workspaceDir = this.cwd

			try {
				await ShadowCheckpointService.deleteTask({ taskId: id, globalStorageDir, workspaceDir })
			} catch (error) {
				console.error(
					`[deleteTaskWithId${id}] failed to delete associated shadow repository or branch: ${error instanceof Error ? error.message : String(error)}`,
				)
			}

			// delete the entire task directory including checkpoints and all content
			try {
				await fs.rm(taskDirPath, { recursive: true, force: true })
				console.log(`[deleteTaskWithId${id}] removed task directory`)
			} catch (error) {
				console.error(
					`[deleteTaskWithId${id}] failed to remove task directory: ${error instanceof Error ? error.message : String(error)}`,
				)
			}
		} catch (error) {
			// If task is not found, just remove it from state
			if (error instanceof Error && error.message === "Task not found") {
				await this.deleteTaskFromState(id)
				return
			}
			throw error
		}
	}

	async deleteTaskFromState(id: string) {
		// Remove the task from history
		const taskHistory = ((await this.getGlobalState("taskHistory")) as HistoryItem[]) || []
		const updatedTaskHistory = taskHistory.filter((task) => task.id !== id)
		await this.updateGlobalState("taskHistory", updatedTaskHistory)

		// Notify the webview that the task has been deleted
		await this.postStateToWebview()
	}

	async postStateToWebview() {
		const state = await this.getStateToPostToWebview()
		this.postMessageToWebview({ type: "state", state })
	}

	async getStateToPostToWebview() {
		const {
			apiConfiguration,
			lastShownAnnouncementId,
			customInstructions,
			alwaysAllowReadOnly,
			alwaysAllowWrite,
			alwaysAllowExecute,
			alwaysAllowBrowser,
			alwaysAllowMcp,
			alwaysAllowModeSwitch,
			alwaysAllowSubtasks,
			soundEnabled,
			ttsEnabled,
			ttsSpeed,
			diffEnabled,
			enableCheckpoints,
			checkpointStorage,
			taskHistory,
			soundVolume,
			browserViewportSize,
			screenshotQuality,
			remoteBrowserHost,
			remoteBrowserEnabled,
			writeDelayMs,
			terminalOutputLineLimit,
			terminalShellIntegrationTimeout,
			fuzzyMatchThreshold,
			mcpEnabled,
			enableMcpServerCreation,
			alwaysApproveResubmit,
			requestDelaySeconds,
			rateLimitSeconds,
			currentApiConfigName,
			listApiConfigMeta,
			mode,
			customModePrompts,
			customSupportPrompts,
			enhancementApiConfigId,
			autoApprovalEnabled,
			experiments,
			maxOpenTabsContext,
			maxWorkspaceFiles,
			browserToolEnabled,
			showRooIgnoredFiles,
			language,
			maxReadFileLine,
		} = await this.getState()
<<<<<<< HEAD
		const machineId = vscode.env.machineId

		const allowedCommands = vscode.workspace.getConfiguration("kiloCode").get<string[]>("allowedCommands") || []

		const cwd = vscode.workspace.workspaceFolders?.map((folder) => folder.uri.fsPath).at(0) || ""
=======

		const telemetryKey = process.env.POSTHOG_API_KEY
		const machineId = vscode.env.machineId
		const allowedCommands = vscode.workspace.getConfiguration("roo-cline").get<string[]>("allowedCommands") || []
		const cwd = this.cwd
>>>>>>> 95ba760d

		return {
			version: this.context.extension?.packageJSON?.version ?? "",
			apiConfiguration,
			customInstructions,
			alwaysAllowReadOnly: alwaysAllowReadOnly ?? true,
			alwaysAllowWrite: alwaysAllowWrite ?? true,
			alwaysAllowExecute: alwaysAllowExecute ?? false,
			alwaysAllowBrowser: alwaysAllowBrowser ?? false,
			alwaysAllowMcp: alwaysAllowMcp ?? false,
			alwaysAllowModeSwitch: alwaysAllowModeSwitch ?? false,
			alwaysAllowSubtasks: alwaysAllowSubtasks ?? false,
			uriScheme: vscode.env.uriScheme,
			currentTaskItem: this.getCurrentCline()?.taskId
				? (taskHistory || []).find((item: HistoryItem) => item.id === this.getCurrentCline()?.taskId)
				: undefined,
			clineMessages: this.getCurrentCline()?.clineMessages || [],
			taskHistory: (taskHistory || [])
				.filter((item: HistoryItem) => item.ts && item.task)
				.sort((a: HistoryItem, b: HistoryItem) => b.ts - a.ts),
			soundEnabled: soundEnabled ?? false,
			ttsEnabled: ttsEnabled ?? false,
			ttsSpeed: ttsSpeed ?? 1.0,
			diffEnabled: diffEnabled ?? true,
			enableCheckpoints: enableCheckpoints ?? true,
			checkpointStorage: checkpointStorage ?? "task",
			shouldShowAnnouncement: false,
			allowedCommands,
			soundVolume: soundVolume ?? 0.5,
			browserViewportSize: browserViewportSize ?? "900x600",
			screenshotQuality: screenshotQuality ?? 75,
			remoteBrowserHost,
			remoteBrowserEnabled: remoteBrowserEnabled ?? false,
			writeDelayMs: writeDelayMs ?? 1000,
			terminalOutputLineLimit: terminalOutputLineLimit ?? 500,
			terminalShellIntegrationTimeout: terminalShellIntegrationTimeout ?? TERMINAL_SHELL_INTEGRATION_TIMEOUT,
			fuzzyMatchThreshold: fuzzyMatchThreshold ?? 1.0,
			mcpEnabled: mcpEnabled ?? true,
			enableMcpServerCreation: enableMcpServerCreation ?? true,
			alwaysApproveResubmit: alwaysApproveResubmit ?? false,
			requestDelaySeconds: requestDelaySeconds ?? 10,
			rateLimitSeconds: rateLimitSeconds ?? 0,
			currentApiConfigName: currentApiConfigName ?? "default",
			listApiConfigMeta: listApiConfigMeta ?? [],
			mode: mode ?? defaultModeSlug,
			customModePrompts: customModePrompts ?? {},
			customSupportPrompts: customSupportPrompts ?? {},
			enhancementApiConfigId,
			autoApprovalEnabled: autoApprovalEnabled ?? true,
			customModes: await this.customModesManager.getCustomModes(),
			experiments: experiments ?? experimentDefault,
			mcpServers: this.mcpHub?.getAllServers() ?? [],
			maxOpenTabsContext: maxOpenTabsContext ?? 20,
			maxWorkspaceFiles: maxWorkspaceFiles ?? 200,
			cwd,
			browserToolEnabled: browserToolEnabled ?? true,
			machineId,
			showRooIgnoredFiles: showRooIgnoredFiles ?? true,
			language,
			renderContext: this.renderContext,
			maxReadFileLine: maxReadFileLine ?? 500,
		}
	}

	// Caching mechanism to keep track of webview messages + API conversation history per provider instance

	/*
	Now that we use retainContextWhenHidden, we don't have to store a cache of cline messages in the user's state, but we could to reduce memory footprint in long conversations.

	- We have to be careful of what state is shared between ClineProvider instances since there could be multiple instances of the extension running at once. For example when we cached cline messages using the same key, two instances of the extension could end up using the same key and overwriting each other's messages.
	- Some state does need to be shared between the instances, i.e. the API key--however there doesn't seem to be a good way to notfy the other instances that the API key has changed.

	We need to use a unique identifier for each ClineProvider instance's message cache since we could be running several instances of the extension outside of just the sidebar i.e. in editor panels.

	// conversation history to send in API requests

	/*
	It seems that some API messages do not comply with vscode state requirements. Either the Anthropic library is manipulating these values somehow in the backend in a way thats creating cyclic references, or the API returns a function or a Symbol as part of the message content.
	VSCode docs about state: "The value must be JSON-stringifyable ... value — A value. MUST not contain cyclic references."
	For now we'll store the conversation history in memory, and if we need to store in state directly we'd need to do a manual conversion to ensure proper json stringification.
	*/

	// getApiConversationHistory(): Anthropic.MessageParam[] {
	// 	// const history = (await this.getGlobalState(
	// 	// 	this.getApiConversationHistoryStateKey()
	// 	// )) as Anthropic.MessageParam[]
	// 	// return history || []
	// 	return this.apiConversationHistory
	// }

	// setApiConversationHistory(history: Anthropic.MessageParam[] | undefined) {
	// 	// await this.updateGlobalState(this.getApiConversationHistoryStateKey(), history)
	// 	this.apiConversationHistory = history || []
	// }

	// addMessageToApiConversationHistory(message: Anthropic.MessageParam): Anthropic.MessageParam[] {
	// 	// const history = await this.getApiConversationHistory()
	// 	// history.push(message)
	// 	// await this.setApiConversationHistory(history)
	// 	// return history
	// 	this.apiConversationHistory.push(message)
	// 	return this.apiConversationHistory
	// }

	/*
	Storage
	https://dev.to/kompotkot/how-to-use-secretstorage-in-your-vscode-extensions-2hco
	https://www.eliostruyf.com/devhack-code-extension-storage-options/
	*/

	async getState() {
		// Create an object to store all fetched values
		const stateValues: Record<GlobalStateKey | SecretKey, any> = {} as Record<GlobalStateKey | SecretKey, any>
		const secretValues: Record<SecretKey, any> = {} as Record<SecretKey, any>

		// Create promise arrays for global state and secrets
		const statePromises = GLOBAL_STATE_KEYS.map((key) => this.getGlobalState(key))
		const secretPromises = SECRET_KEYS.map((key) => this.getSecret(key))

		// Add promise for custom modes which is handled separately
		const customModesPromise = this.customModesManager.getCustomModes()

		let idx = 0
		const valuePromises = await Promise.all([...statePromises, ...secretPromises, customModesPromise])

		// Populate stateValues and secretValues
		GLOBAL_STATE_KEYS.forEach((key, _) => {
			stateValues[key] = valuePromises[idx]
			idx = idx + 1
		})

		SECRET_KEYS.forEach((key) => {
			secretValues[key] = valuePromises[idx]
			idx = idx + 1
		})

		let customModes = valuePromises[idx] as ModeConfig[] | undefined

		// Determine apiProvider with the same logic as before
		let apiProvider: ApiProvider = stateValues.apiProvider

		// Build the apiConfiguration object combining state values and secrets
		// Using the dynamic approach with API_CONFIG_KEYS
		const apiConfiguration: ApiConfiguration = {
			// Dynamically add all API-related keys from stateValues
			...(Object.fromEntries(API_CONFIG_KEYS.map((key) => [key, stateValues[key]])) as ApiConfiguration),
			// Add all secrets
			...secretValues,
		}

		// Ensure apiProvider is set properly if not already in state
		if (!apiConfiguration.apiProvider) {
			apiConfiguration.apiProvider = apiProvider
		}

		// Return the same structure as before
		return {
			apiConfiguration,
			lastShownAnnouncementId: stateValues.lastShownAnnouncementId,
			customInstructions: stateValues.customInstructions,
			alwaysAllowReadOnly: stateValues.alwaysAllowReadOnly ?? true,
			alwaysAllowWrite: stateValues.alwaysAllowWrite ?? true,
			alwaysAllowExecute: stateValues.alwaysAllowExecute ?? true,
			alwaysAllowBrowser: stateValues.alwaysAllowBrowser ?? true,
			alwaysAllowMcp: stateValues.alwaysAllowMcp ?? true,
			alwaysAllowModeSwitch: stateValues.alwaysAllowModeSwitch ?? true,
			alwaysAllowSubtasks: stateValues.alwaysAllowSubtasks ?? true,
			taskHistory: stateValues.taskHistory,
			allowedCommands: stateValues.allowedCommands,
			soundEnabled: stateValues.soundEnabled ?? false,
			ttsEnabled: stateValues.ttsEnabled ?? false,
			ttsSpeed: stateValues.ttsSpeed ?? 1.0,
			diffEnabled: stateValues.diffEnabled ?? true,
			enableCheckpoints: stateValues.enableCheckpoints ?? true,
			checkpointStorage: stateValues.checkpointStorage ?? "task",
			soundVolume: stateValues.soundVolume,
			browserViewportSize: stateValues.browserViewportSize ?? "900x600",
			screenshotQuality: stateValues.screenshotQuality ?? 75,
			remoteBrowserHost: stateValues.remoteBrowserHost,
			remoteBrowserEnabled: stateValues.remoteBrowserEnabled ?? true,
			fuzzyMatchThreshold: stateValues.fuzzyMatchThreshold ?? 1.0,
			writeDelayMs: stateValues.writeDelayMs ?? 1000,
			terminalOutputLineLimit: stateValues.terminalOutputLineLimit ?? 500,
			terminalShellIntegrationTimeout:
				stateValues.terminalShellIntegrationTimeout ?? TERMINAL_SHELL_INTEGRATION_TIMEOUT,
			mode: stateValues.mode ?? defaultModeSlug,
			language: stateValues.language ?? formatLanguage(vscode.env.language),
			mcpEnabled: stateValues.mcpEnabled ?? true,
			enableMcpServerCreation: stateValues.enableMcpServerCreation ?? true,
			alwaysApproveResubmit: stateValues.alwaysApproveResubmit ?? false,
			requestDelaySeconds: Math.max(5, stateValues.requestDelaySeconds ?? 10),
			rateLimitSeconds: stateValues.rateLimitSeconds ?? 0,
			currentApiConfigName: stateValues.currentApiConfigName ?? "default",
			listApiConfigMeta: stateValues.listApiConfigMeta ?? [],
			modeApiConfigs: stateValues.modeApiConfigs ?? ({} as Record<Mode, string>),
			customModePrompts: stateValues.customModePrompts ?? {},
			customSupportPrompts: stateValues.customSupportPrompts ?? {},
			enhancementApiConfigId: stateValues.enhancementApiConfigId,
			experiments: stateValues.experiments ?? experimentDefault,
			autoApprovalEnabled: stateValues.autoApprovalEnabled ?? true,
			customModes,
			maxOpenTabsContext: stateValues.maxOpenTabsContext ?? 20,
			maxWorkspaceFiles: stateValues.maxWorkspaceFiles ?? 200,
			openRouterUseMiddleOutTransform: stateValues.openRouterUseMiddleOutTransform ?? true,
			browserToolEnabled: stateValues.browserToolEnabled ?? true,
			showRooIgnoredFiles: stateValues.showRooIgnoredFiles ?? true,
			maxReadFileLine: stateValues.maxReadFileLine ?? 500,
		}
	}

	async updateTaskHistory(item: HistoryItem): Promise<HistoryItem[]> {
		const history = ((await this.getGlobalState("taskHistory")) as HistoryItem[] | undefined) || []
		const existingItemIndex = history.findIndex((h) => h.id === item.id)

		if (existingItemIndex !== -1) {
			history[existingItemIndex] = item
		} else {
			history.push(item)
		}
		await this.updateGlobalState("taskHistory", history)
		return history
	}

	// global

	public async updateGlobalState(key: GlobalStateKey, value: any) {
		await this.contextProxy.updateGlobalState(key, value)
	}

	public async getGlobalState(key: GlobalStateKey) {
		return await this.contextProxy.getGlobalState(key)
	}

	// secrets

	public async storeSecret(key: SecretKey, value?: string) {
		await this.contextProxy.storeSecret(key, value)
	}

	private async getSecret(key: SecretKey) {
		return await this.contextProxy.getSecret(key)
	}

	// global + secret

	public async setValues(values: Partial<ConfigurationValues>) {
		await this.contextProxy.setValues(values)
	}

	// dev

	async resetState() {
		const answer = await vscode.window.showInformationMessage(
			t("common:confirmation.reset_state"),
			{ modal: true },
			t("common:answers.yes"),
		)

		if (answer !== t("common:answers.yes")) {
			return
		}

		await this.contextProxy.resetAllState()
		await this.configManager.resetAllConfigs()
		await this.customModesManager.resetCustomModes()
		await this.removeClineFromStack()
		await this.postStateToWebview()
		await this.postMessageToWebview({ type: "action", action: "chatButtonClicked" })
	}

	// logging

	public log(message: string) {
		this.outputChannel.appendLine(message)
		console.log(message)
	}

	// integration tests

	get viewLaunched() {
		return this.isViewLaunched
	}

	get messages() {
		return this.getCurrentCline()?.clineMessages || []
	}

	// Add public getter
	public getMcpHub(): McpHub | undefined {
		return this.mcpHub
	}
<<<<<<< HEAD
=======

	/**
	 * Returns properties to be included in every telemetry event
	 * This method is called by the telemetry service to get context information
	 * like the current mode, API provider, etc.
	 */
	public async getTelemetryProperties(): Promise<Record<string, any>> {
		const { mode, apiConfiguration, language } = await this.getState()
		const appVersion = this.context.extension?.packageJSON?.version
		const vscodeVersion = vscode.version
		const platform = process.platform

		const properties: Record<string, any> = {
			vscodeVersion,
			platform,
		}

		// Add extension version
		if (appVersion) {
			properties.appVersion = appVersion
		}

		// Add language
		if (language) {
			properties.language = language
		}

		// Add current mode
		if (mode) {
			properties.mode = mode
		}

		// Add API provider
		if (apiConfiguration?.apiProvider) {
			properties.apiProvider = apiConfiguration.apiProvider
		}

		// Add model ID if available
		const currentCline = this.getCurrentCline()
		if (currentCline?.api) {
			const { id: modelId } = currentCline.api.getModel()
			if (modelId) {
				properties.modelId = modelId
			}
		}

		if (currentCline?.diffStrategy) {
			properties.diffStrategy = currentCline.diffStrategy.getName()
		}

		return properties
	}
>>>>>>> 95ba760d
}<|MERGE_RESOLUTION|>--- conflicted
+++ resolved
@@ -64,31 +64,20 @@
 import { openMention } from "../mentions"
 import { getNonce } from "./getNonce"
 import { getUri } from "./getUri"
-<<<<<<< HEAD
-=======
-import { telemetryService } from "../../services/telemetry/TelemetryService"
-import { TelemetrySetting } from "../../shared/TelemetrySetting"
 import { getWorkspacePath } from "../../utils/path"
->>>>>>> 95ba760d
 
 /**
  * https://github.com/microsoft/vscode-webview-ui-toolkit-samples/blob/main/default/weather-webview/src/providers/WeatherViewProvider.ts
  * https://github.com/KumarVariable/vscode-extension-sidebar-html/blob/master/src/customSidebarViewProvider.ts
  */
 
-<<<<<<< HEAD
-export class ClineProvider implements vscode.WebviewViewProvider {
-	public static readonly sideBarId = "kilo-code.SidebarProvider" // used in package.json as the view's id. This value cannot be changed due to how vscode caches views based on their id, and updating the id would break existing instances of the extension.
-	public static readonly tabPanelId = "kilo-code.TabPanelProvider"
-=======
 export type ClineProviderEvents = {
 	clineAdded: [cline: Cline]
 }
 
 export class ClineProvider extends EventEmitter<ClineProviderEvents> implements vscode.WebviewViewProvider {
-	public static readonly sideBarId = "roo-cline.SidebarProvider" // used in package.json as the view's id. This value cannot be changed due to how vscode caches views based on their id, and updating the id would break existing instances of the extension.
-	public static readonly tabPanelId = "roo-cline.TabPanelProvider"
->>>>>>> 95ba760d
+	public static readonly sideBarId = "kilo-code.SidebarProvider" // used in package.json as the view's id. This value cannot be changed due to how vscode caches views based on their id, and updating the id would break existing instances of the extension.
+	public static readonly tabPanelId = "kilo-code.TabPanelProvider"
 	private static activeInstances: Set<ClineProvider> = new Set()
 	private disposables: vscode.Disposable[] = []
 	private view?: vscode.WebviewView | vscode.WebviewPanel
@@ -2478,19 +2467,10 @@
 			language,
 			maxReadFileLine,
 		} = await this.getState()
-<<<<<<< HEAD
-		const machineId = vscode.env.machineId
-
-		const allowedCommands = vscode.workspace.getConfiguration("kiloCode").get<string[]>("allowedCommands") || []
-
-		const cwd = vscode.workspace.workspaceFolders?.map((folder) => folder.uri.fsPath).at(0) || ""
-=======
-
-		const telemetryKey = process.env.POSTHOG_API_KEY
+
 		const machineId = vscode.env.machineId
 		const allowedCommands = vscode.workspace.getConfiguration("roo-cline").get<string[]>("allowedCommands") || []
 		const cwd = this.cwd
->>>>>>> 95ba760d
 
 		return {
 			version: this.context.extension?.packageJSON?.version ?? "",
@@ -2782,59 +2762,4 @@
 	public getMcpHub(): McpHub | undefined {
 		return this.mcpHub
 	}
-<<<<<<< HEAD
-=======
-
-	/**
-	 * Returns properties to be included in every telemetry event
-	 * This method is called by the telemetry service to get context information
-	 * like the current mode, API provider, etc.
-	 */
-	public async getTelemetryProperties(): Promise<Record<string, any>> {
-		const { mode, apiConfiguration, language } = await this.getState()
-		const appVersion = this.context.extension?.packageJSON?.version
-		const vscodeVersion = vscode.version
-		const platform = process.platform
-
-		const properties: Record<string, any> = {
-			vscodeVersion,
-			platform,
-		}
-
-		// Add extension version
-		if (appVersion) {
-			properties.appVersion = appVersion
-		}
-
-		// Add language
-		if (language) {
-			properties.language = language
-		}
-
-		// Add current mode
-		if (mode) {
-			properties.mode = mode
-		}
-
-		// Add API provider
-		if (apiConfiguration?.apiProvider) {
-			properties.apiProvider = apiConfiguration.apiProvider
-		}
-
-		// Add model ID if available
-		const currentCline = this.getCurrentCline()
-		if (currentCline?.api) {
-			const { id: modelId } = currentCline.api.getModel()
-			if (modelId) {
-				properties.modelId = modelId
-			}
-		}
-
-		if (currentCline?.diffStrategy) {
-			properties.diffStrategy = currentCline.diffStrategy.getName()
-		}
-
-		return properties
-	}
->>>>>>> 95ba760d
 }