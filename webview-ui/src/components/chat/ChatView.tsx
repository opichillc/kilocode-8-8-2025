import { forwardRef, useCallback, useEffect, useImperativeHandle, useMemo, useRef, useState } from "react"
import { useDeepCompareEffect, useEvent, useMount } from "react-use"
import debounce from "debounce"
import { Virtuoso, type VirtuosoHandle } from "react-virtuoso"
import removeMd from "remove-markdown"
import { Trans } from "react-i18next"
import { VSCodeButton } from "@vscode/webview-ui-toolkit/react"
import useSound from "use-sound"
import { LRUCache } from "lru-cache"

import { useDebounceEffect } from "@src/utils/useDebounceEffect"

import type { ClineAsk, ClineMessage } from "@roo-code/types"

import { ClineSayBrowserAction, ClineSayTool, ExtensionMessage } from "@roo/ExtensionMessage"
import { McpServer, McpTool } from "@roo/mcp"
import { findLast } from "@roo/array"
import { FollowUpData, SuggestionItem } from "@roo-code/types"
import { combineApiRequests } from "@roo/combineApiRequests"
import { combineCommandSequences } from "@roo/combineCommandSequences"
import { getApiMetrics } from "@roo/getApiMetrics"
import { AudioType } from "@roo/WebviewMessage"
import { getAllModes } from "@roo/modes"
import { ProfileValidator } from "@roo/ProfileValidator"

import { vscode } from "@src/utils/vscode"
import { validateCommand } from "@src/utils/command-validation"
import { buildDocLink } from "@src/utils/docLinks"
import { useAppTranslation } from "@src/i18n/TranslationContext"
import { useExtensionState } from "@src/context/ExtensionStateContext"
import { useSelectedModel } from "@src/components/ui/hooks/useSelectedModel"
import { StandardTooltip } from "@src/components/ui"

import TelemetryBanner from "../common/TelemetryBanner" // kilocode_change: deactivated for now
// import VersionIndicator from "../common/VersionIndicator" // kilocode_change: unused
import { useTaskSearch } from "../history/useTaskSearch"
import HistoryPreview from "../history/HistoryPreview"
import Announcement from "./Announcement"
import BrowserSessionRow from "./BrowserSessionRow"
import ChatRow from "./ChatRow"
import ChatTextArea from "./ChatTextArea"
import TaskHeader from "./TaskHeader"
import AutoApproveMenu from "./AutoApproveMenu"
import BottomControls from "../kilocode/BottomControls" // kilocode_change
import SystemPromptWarning from "./SystemPromptWarning"
import { showSystemNotification } from "@/kilocode/helpers" // kilocode_change
// import ProfileViolationWarning from "./ProfileViolationWarning" kilocode_change: unused
import { CheckpointWarning } from "./CheckpointWarning"
<<<<<<< HEAD
import { IdeaSuggestionsBox } from "../kilocode/chat/IdeaSuggestionsBox" // kilocode_change
=======
import { getLatestTodo } from "@roo/todo"
>>>>>>> 39ab0067

export interface ChatViewProps {
	isHidden: boolean
	showAnnouncement: boolean
	hideAnnouncement: () => void
}

export interface ChatViewRef {
	acceptInput: () => void
	focusInput: () => void // kilocode_change
}

export const MAX_IMAGES_PER_MESSAGE = 20 // Anthropic limits to 20 images

const isMac = navigator.platform.toUpperCase().indexOf("MAC") >= 0

const ChatViewComponent: React.ForwardRefRenderFunction<ChatViewRef, ChatViewProps> = (
	{ isHidden, showAnnouncement, hideAnnouncement },
	ref,
) => {
	const isMountedRef = useRef(true)
	const [audioBaseUri] = useState(() => {
		const w = window as any
		return w.AUDIO_BASE_URI || ""
	})
	const { t } = useAppTranslation()
	const modeShortcutText = `${isMac ? "⌘" : "Ctrl"} + . ${t("chat:forNextMode")}`
	const {
		clineMessages: messages,
		currentTaskItem,
		taskHistory,
		apiConfiguration,
		organizationAllowList,
		mcpServers,
		alwaysAllowBrowser,
		alwaysAllowReadOnly,
		alwaysAllowReadOnlyOutsideWorkspace,
		alwaysAllowWrite,
		alwaysAllowWriteOutsideWorkspace,
		alwaysAllowWriteProtected,
		alwaysAllowExecute,
		alwaysAllowMcp,
		allowedCommands,
		writeDelayMs,
		followupAutoApproveTimeoutMs,
		mode,
		setMode,
		autoApprovalEnabled,
		alwaysAllowModeSwitch,
		showAutoApproveMenu, // kilocode_change
		alwaysAllowSubtasks,
		alwaysAllowFollowupQuestions,
		alwaysAllowUpdateTodoList,
		customModes,
		telemetrySetting,
		hasSystemPromptOverride,
		historyPreviewCollapsed, // Added historyPreviewCollapsed
		soundEnabled,
		soundVolume,
	} = useExtensionState()

	const messagesRef = useRef(messages)
	useEffect(() => {
		messagesRef.current = messages
	}, [messages])

	const { tasks } = useTaskSearch()

	// Initialize expanded state based on the persisted setting (default to expanded if undefined)
	const [isExpanded, setIsExpanded] = useState(
		historyPreviewCollapsed === undefined ? true : !historyPreviewCollapsed,
	)

	const toggleExpanded = useCallback(() => {
		const newState = !isExpanded
		setIsExpanded(newState)
		// Send message to extension to persist the new collapsed state
		vscode.postMessage({ type: "setHistoryPreviewCollapsed", bool: !newState })
	}, [isExpanded])

	// Leaving this less safe version here since if the first message is not a
	// task, then the extension is in a bad state and needs to be debugged (see
	// Cline.abort).
	const task = useMemo(() => messages.at(0), [messages])

	const latestTodos = useMemo(() => {
		return getLatestTodo(messages)
	}, [messages])

	const modifiedMessages = useMemo(() => combineApiRequests(combineCommandSequences(messages.slice(1))), [messages])

	// Has to be after api_req_finished are all reduced into api_req_started messages.
	const apiMetrics = useMemo(() => getApiMetrics(modifiedMessages), [modifiedMessages])

	const [inputValue, setInputValue] = useState("")
	const textAreaRef = useRef<HTMLTextAreaElement>(null)
	const [sendingDisabled, setSendingDisabled] = useState(false)
	const [selectedImages, setSelectedImages] = useState<string[]>([])

	// we need to hold on to the ask because useEffect > lastMessage will always let us know when an ask comes in and handle it, but by the time handleMessage is called, the last message might not be the ask anymore (it could be a say that followed)
	const [clineAsk, setClineAsk] = useState<ClineAsk | undefined>(undefined)
	const [enableButtons, setEnableButtons] = useState<boolean>(false)
	const [primaryButtonText, setPrimaryButtonText] = useState<string | undefined>(undefined)
	const [secondaryButtonText, setSecondaryButtonText] = useState<string | undefined>(undefined)
	const [didClickCancel, setDidClickCancel] = useState(false)
	const virtuosoRef = useRef<VirtuosoHandle>(null)
	const [expandedRows, setExpandedRows] = useState<Record<number, boolean>>({})
	const prevExpandedRowsRef = useRef<Record<number, boolean>>()
	const scrollContainerRef = useRef<HTMLDivElement>(null)
	const disableAutoScrollRef = useRef(false)
	const [showScrollToBottom, setShowScrollToBottom] = useState(false)
	const [isAtBottom, setIsAtBottom] = useState(false)
	const lastTtsRef = useRef<string>("")
	const [wasStreaming, setWasStreaming] = useState<boolean>(false)
	const [showCheckpointWarning, setShowCheckpointWarning] = useState<boolean>(false)
	const [isCondensing, setIsCondensing] = useState<boolean>(false)
	const [showAnnouncementModal, setShowAnnouncementModal] = useState(false)
	const everVisibleMessagesTsRef = useRef<LRUCache<number, boolean>>(
		new LRUCache({
			max: 250,
			ttl: 1000 * 60 * 15, // 15 minutes TTL for long-running tasks
		}),
	)
	const autoApproveTimeoutRef = useRef<NodeJS.Timeout | null>(null)
	const userRespondedRef = useRef<boolean>(false)
	const [currentFollowUpTs, setCurrentFollowUpTs] = useState<number | null>(null)

	const clineAskRef = useRef(clineAsk)
	useEffect(() => {
		clineAskRef.current = clineAsk
	}, [clineAsk])

	useEffect(() => {
		isMountedRef.current = true
		return () => {
			isMountedRef.current = false
		}
	}, [])

	const isProfileDisabled = useMemo(
		() => !!apiConfiguration && !ProfileValidator.isProfileAllowed(apiConfiguration, organizationAllowList),
		[apiConfiguration, organizationAllowList],
	)

	// UI layout depends on the last 2 messages
	// (since it relies on the content of these messages, we are deep comparing. i.e. the button state after hitting button sets enableButtons to false, and this effect otherwise would have to true again even if messages didn't change
	const lastMessage = useMemo(() => messages.at(-1), [messages])
	const secondLastMessage = useMemo(() => messages.at(-2), [messages])

	// Setup sound hooks with use-sound
	const volume = typeof soundVolume === "number" ? soundVolume : 0.5
	const soundConfig = {
		volume,
		// useSound expects 'disabled' property, not 'soundEnabled'
		soundEnabled,
	}

	const getAudioUrl = (path: string) => {
		return `${audioBaseUri}/${path}`
	}

	// Use the getAudioUrl helper function
	const [playNotification] = useSound(getAudioUrl("notification.wav"), soundConfig)
	const [playCelebration] = useSound(getAudioUrl("celebration.wav"), soundConfig)
	const [playProgressLoop] = useSound(getAudioUrl("progress_loop.wav"), soundConfig)

	function playSound(audioType: AudioType) {
		// Play the appropriate sound based on type
		// The disabled state is handled by the useSound hook configuration
		switch (audioType) {
			case "notification":
				playNotification()
				break
			case "celebration":
				playCelebration()
				break
			case "progress_loop":
				playProgressLoop()
				break
			default:
				console.warn(`Unknown audio type: ${audioType}`)
		}
	}

	function playTts(text: string) {
		vscode.postMessage({ type: "playTts", text })
	}

	useDeepCompareEffect(() => {
		// if last message is an ask, show user ask UI
		// if user finished a task, then start a new task with a new conversation history since in this moment that the extension is waiting for user response, the user could close the extension and the conversation history would be lost.
		// basically as long as a task is active, the conversation history will be persisted
		if (lastMessage) {
			switch (lastMessage.type) {
				case "ask":
					// Reset user response flag when a new ask arrives to allow auto-approval
					userRespondedRef.current = false
					const isPartial = lastMessage.partial === true
					switch (lastMessage.ask) {
						case "api_req_failed":
							playSound("progress_loop")
							setSendingDisabled(true)
							setClineAsk("api_req_failed")
							setEnableButtons(true)
							setPrimaryButtonText(t("chat:retry.title"))
							setSecondaryButtonText(t("chat:startNewTask.title"))
							break
						case "mistake_limit_reached":
							playSound("progress_loop")
							setSendingDisabled(false)
							setClineAsk("mistake_limit_reached")
							setEnableButtons(true)
							setPrimaryButtonText(t("chat:proceedAnyways.title"))
							setSecondaryButtonText(t("chat:startNewTask.title"))
							break
						case "followup":
							if (!isPartial) {
								playSound("notification")
							}
							setSendingDisabled(isPartial)
							setClineAsk("followup")
							// setting enable buttons to `false` would trigger a focus grab when
							// the text area is enabled which is undesirable.
							// We have no buttons for this tool, so no problem having them "enabled"
							// to workaround this issue.  See #1358.
							setEnableButtons(true)
							setPrimaryButtonText(undefined)
							setSecondaryButtonText(undefined)
							break
						case "tool":
							if (!isAutoApproved(lastMessage) && !isPartial) {
								playSound("notification")
								showSystemNotification(t("kilocode:notifications.toolRequest")) // kilocode_change
							}
							setSendingDisabled(isPartial)
							setClineAsk("tool")
							setEnableButtons(!isPartial)
							const tool = JSON.parse(lastMessage.text || "{}") as ClineSayTool
							switch (tool.tool) {
								case "editedExistingFile":
								case "appliedDiff":
								case "newFileCreated":
								case "insertContent":
									setPrimaryButtonText(t("chat:save.title"))
									setSecondaryButtonText(t("chat:reject.title"))
									break
								case "finishTask":
									setPrimaryButtonText(t("chat:completeSubtaskAndReturn"))
									setSecondaryButtonText(undefined)
									break
								case "readFile":
									if (tool.batchFiles && Array.isArray(tool.batchFiles)) {
										setPrimaryButtonText(t("chat:read-batch.approve.title"))
										setSecondaryButtonText(t("chat:read-batch.deny.title"))
									} else {
										setPrimaryButtonText(t("chat:approve.title"))
										setSecondaryButtonText(t("chat:reject.title"))
									}
									break
								default:
									setPrimaryButtonText(t("chat:approve.title"))
									setSecondaryButtonText(t("chat:reject.title"))
									break
							}
							break
						case "browser_action_launch":
							if (!isAutoApproved(lastMessage) && !isPartial) {
								playSound("notification")
								showSystemNotification(t("kilocode:notifications.browserAction")) // kilocode_change
							}
							setSendingDisabled(isPartial)
							setClineAsk("browser_action_launch")
							setEnableButtons(!isPartial)
							setPrimaryButtonText(t("chat:approve.title"))
							setSecondaryButtonText(t("chat:reject.title"))
							break
						case "command":
							if (!isAutoApproved(lastMessage) && !isPartial) {
								playSound("notification")
								showSystemNotification(t("kilocode:notifications.command")) // kilocode_change
							}
							setSendingDisabled(isPartial)
							setClineAsk("command")
							setEnableButtons(!isPartial)
							setPrimaryButtonText(t("chat:runCommand.title"))
							setSecondaryButtonText(t("chat:reject.title"))
							break
						case "command_output":
							setSendingDisabled(false)
							setClineAsk("command_output")
							setEnableButtons(true)
							setPrimaryButtonText(t("chat:proceedWhileRunning.title"))
							setSecondaryButtonText(t("chat:killCommand.title"))
							break
						case "use_mcp_server":
							if (!isAutoApproved(lastMessage) && !isPartial) {
								playSound("notification")
							}
							setSendingDisabled(isPartial)
							setClineAsk("use_mcp_server")
							setEnableButtons(!isPartial)
							setPrimaryButtonText(t("chat:approve.title"))
							setSecondaryButtonText(t("chat:reject.title"))
							break
						case "completion_result":
							// extension waiting for feedback. but we can just present a new task button
							if (!isPartial) {
								playSound("celebration")
							}
							setSendingDisabled(isPartial)
							setClineAsk("completion_result")
							setEnableButtons(!isPartial)
							setPrimaryButtonText(t("chat:startNewTask.title"))
							setSecondaryButtonText(undefined)
							break
						case "resume_task":
							setSendingDisabled(false)
							setClineAsk("resume_task")
							setEnableButtons(true)
							setPrimaryButtonText(t("chat:resumeTask.title"))
							setSecondaryButtonText(t("chat:terminate.title"))
							setDidClickCancel(false) // special case where we reset the cancel button state
							break
						case "resume_completed_task":
							setSendingDisabled(false)
							setClineAsk("resume_completed_task")
							setEnableButtons(true)
							setPrimaryButtonText(t("chat:startNewTask.title"))
							setSecondaryButtonText(undefined)
							setDidClickCancel(false)
							break
						// kilocode_change begin
						case "report_bug":
							if (!isPartial) {
								playSound("notification")
							}
							setSendingDisabled(isPartial)
							setClineAsk("report_bug")
							setEnableButtons(!isPartial)
							setPrimaryButtonText(t("chat:reportBug.title"))
							break
						case "condense":
							setSendingDisabled(isPartial)
							setClineAsk("condense")
							setEnableButtons(!isPartial)
							setPrimaryButtonText(t("kilocode:chat.condense.condenseConversation"))
							setSecondaryButtonText(undefined)
							break
						// kilocode_change end
					}
					break
				case "say":
					// Don't want to reset since there could be a "say" after
					// an "ask" while ask is waiting for response.
					switch (lastMessage.say) {
						case "api_req_retry_delayed":
							setSendingDisabled(true)
							break
						case "api_req_started":
							if (secondLastMessage?.ask === "command_output") {
								setSendingDisabled(true)
								setSelectedImages([])
								setClineAsk(undefined)
								setEnableButtons(false)
							}
							break
						case "api_req_finished":
						case "error":
						case "text":
						case "browser_action":
						case "browser_action_result":
						case "command_output":
						case "mcp_server_request_started":
						case "mcp_server_response":
						case "completion_result":
							break
					}
					break
			}
		}
	}, [lastMessage, secondLastMessage])

	useEffect(() => {
		if (messages.length === 0) {
			setSendingDisabled(false)
			setClineAsk(undefined)
			setEnableButtons(false)
			setPrimaryButtonText(undefined)
			setSecondaryButtonText(undefined)
		}
	}, [messages.length])

	useEffect(() => {
		setExpandedRows({})
		everVisibleMessagesTsRef.current.clear() // Clear for new task
		setCurrentFollowUpTs(null) // Clear follow-up answered state for new task

		// Clear any pending auto-approval timeout from previous task
		if (autoApproveTimeoutRef.current) {
			clearTimeout(autoApproveTimeoutRef.current)
			autoApproveTimeoutRef.current = null
		}
		// Reset user response flag for new task
		userRespondedRef.current = false
	}, [task?.ts])

	useEffect(() => {
		if (isHidden) {
			everVisibleMessagesTsRef.current.clear()
		}
	}, [isHidden])

	useEffect(() => () => everVisibleMessagesTsRef.current.clear(), [])

	useEffect(() => {
		const prev = prevExpandedRowsRef.current
		let wasAnyRowExpandedByUser = false
		if (prev) {
			// Check if any row transitioned from false/undefined to true
			for (const [tsKey, isExpanded] of Object.entries(expandedRows)) {
				const ts = Number(tsKey)
				if (isExpanded && !(prev[ts] ?? false)) {
					wasAnyRowExpandedByUser = true
					break
				}
			}
		}

		if (wasAnyRowExpandedByUser) {
			disableAutoScrollRef.current = true
		}
		prevExpandedRowsRef.current = expandedRows // Store current state for next comparison
	}, [expandedRows])

	const isStreaming = useMemo(() => {
		// Checking clineAsk isn't enough since messages effect may be called
		// again for a tool for example, set clineAsk to its value, and if the
		// next message is not an ask then it doesn't reset. This is likely due
		// to how much more often we're updating messages as compared to before,
		// and should be resolved with optimizations as it's likely a rendering
		// bug. But as a final guard for now, the cancel button will show if the
		// last message is not an ask.
		const isLastAsk = !!modifiedMessages.at(-1)?.ask

		const isToolCurrentlyAsking =
			isLastAsk && clineAsk !== undefined && enableButtons && primaryButtonText !== undefined

		if (isToolCurrentlyAsking) {
			return false
		}

		const isLastMessagePartial = modifiedMessages.at(-1)?.partial === true

		if (isLastMessagePartial) {
			return true
		} else {
			const lastApiReqStarted = findLast(modifiedMessages, (message) => message.say === "api_req_started")

			if (
				lastApiReqStarted &&
				lastApiReqStarted.text !== null &&
				lastApiReqStarted.text !== undefined &&
				lastApiReqStarted.say === "api_req_started"
			) {
				const cost = JSON.parse(lastApiReqStarted.text).cost

				if (cost === undefined) {
					return true // API request has not finished yet.
				}
			}
		}

		return false
	}, [modifiedMessages, clineAsk, enableButtons, primaryButtonText])

	const markFollowUpAsAnswered = useCallback(() => {
		const lastFollowUpMessage = messagesRef.current.findLast((msg) => msg.ask === "followup")
		if (lastFollowUpMessage) {
			setCurrentFollowUpTs(lastFollowUpMessage.ts)
		}
	}, [])

	const handleChatReset = useCallback(() => {
		// Clear any pending auto-approval timeout
		if (autoApproveTimeoutRef.current) {
			clearTimeout(autoApproveTimeoutRef.current)
			autoApproveTimeoutRef.current = null
		}
		// Reset user response flag for new message
		userRespondedRef.current = false

		// Only reset message-specific state, preserving mode.
		setInputValue("")
		setSendingDisabled(true)
		setSelectedImages([])
		setClineAsk(undefined)
		setEnableButtons(false)
		// Do not reset mode here as it should persist.
		// setPrimaryButtonText(undefined)
		// setSecondaryButtonText(undefined)
		disableAutoScrollRef.current = false
	}, [])

	const handleSendMessage = useCallback(
		(text: string, images: string[]) => {
			text = text.trim()

			if (text || images.length > 0) {
				// Mark that user has responded - this prevents any pending auto-approvals
				userRespondedRef.current = true

				if (messagesRef.current.length === 0) {
					vscode.postMessage({ type: "newTask", text, images })
				} else if (clineAskRef.current) {
					if (clineAskRef.current === "followup") {
						markFollowUpAsAnswered()
					}

					// Use clineAskRef.current
					switch (
						clineAskRef.current // Use clineAskRef.current
					) {
						case "followup":
						case "tool":
						case "browser_action_launch":
						case "command": // User can provide feedback to a tool or command use.
						case "command_output": // User can send input to command stdin.
						case "use_mcp_server":
						case "completion_result": // If this happens then the user has feedback for the completion result.
						case "resume_task":
						case "resume_completed_task":
						case "mistake_limit_reached":
						case "report_bug":
							vscode.postMessage({ type: "askResponse", askResponse: "messageResponse", text, images })
							break
						// kilocode_change start
						case "condense":
							vscode.postMessage({
								type: "askResponse",
								askResponse: "messageResponse",
								text,
								images,
							})
							break
						// kilocode_change end
						// There is no other case that a textfield should be enabled.
					}
				}

				handleChatReset()
			}
		},
		[handleChatReset, markFollowUpAsAnswered], // messagesRef and clineAskRef are stable
	)

	const handleSetChatBoxMessage = useCallback(
		(text: string, images: string[]) => {
			// Avoid nested template literals by breaking down the logic
			let newValue = text

			if (inputValue !== "") {
				newValue = inputValue + " " + text
			}

			setInputValue(newValue)
			setSelectedImages([...selectedImages, ...images])
		},
		[inputValue, selectedImages],
	)

	const startNewTask = useCallback(() => vscode.postMessage({ type: "clearTask" }), [])

	// This logic depends on the useEffect[messages] above to set clineAsk,
	// after which buttons are shown and we then send an askResponse to the
	// extension.
	const handlePrimaryButtonClick = useCallback(
		(text?: string, images?: string[]) => {
			// Mark that user has responded
			userRespondedRef.current = true

			const trimmedInput = text?.trim()

			switch (clineAsk) {
				case "api_req_failed":
				case "command":
				case "tool":
				case "browser_action_launch":
				case "use_mcp_server":
				case "resume_task":
				case "mistake_limit_reached":
				case "report_bug":
					// Only send text/images if they exist
					if (trimmedInput || (images && images.length > 0)) {
						vscode.postMessage({
							type: "askResponse",
							askResponse: "yesButtonClicked",
							text: trimmedInput,
							images: images,
						})
					} else {
						vscode.postMessage({ type: "askResponse", askResponse: "yesButtonClicked" })
					}
					// Clear input state after sending
					setInputValue("")
					setSelectedImages([])
					break
				case "completion_result":
				case "resume_completed_task":
					// Waiting for feedback, but we can just present a new task button
					startNewTask()
					break
				case "command_output":
					vscode.postMessage({ type: "terminalOperation", terminalOperation: "continue" })
					break
				// kilocode_change start
				case "condense":
					vscode.postMessage({
						type: "condense",
						text: lastMessage?.text,
					})
					break
				// kilocode_change end
			}

			setSendingDisabled(true)
			setClineAsk(undefined)
			setEnableButtons(false)
		},
		[clineAsk, startNewTask, lastMessage?.text], // kilocode_change: add lastMessage?.text
	)

	const handleSecondaryButtonClick = useCallback(
		(text?: string, images?: string[]) => {
			// Mark that user has responded
			userRespondedRef.current = true

			const trimmedInput = text?.trim()

			if (isStreaming) {
				vscode.postMessage({ type: "cancelTask" })
				setDidClickCancel(true)
				return
			}

			switch (clineAsk) {
				case "api_req_failed":
				case "mistake_limit_reached":
				case "resume_task":
					startNewTask()
					break
				case "command":
				case "tool":
				case "browser_action_launch":
				case "use_mcp_server":
					// Only send text/images if they exist
					if (trimmedInput || (images && images.length > 0)) {
						vscode.postMessage({
							type: "askResponse",
							askResponse: "noButtonClicked",
							text: trimmedInput,
							images: images,
						})
					} else {
						// Responds to the API with a "This operation failed" and lets it try again
						vscode.postMessage({ type: "askResponse", askResponse: "noButtonClicked" })
					}
					// Clear input state after sending
					setInputValue("")
					setSelectedImages([])
					break
				case "command_output":
					vscode.postMessage({ type: "terminalOperation", terminalOperation: "abort" })
					break
			}
			setSendingDisabled(true)
			setClineAsk(undefined)
			setEnableButtons(false)
		},
		[clineAsk, startNewTask, isStreaming],
	)

	const handleTaskCloseButtonClick = useCallback(() => startNewTask(), [startNewTask])

	const { info: model } = useSelectedModel(apiConfiguration)

	const selectImages = useCallback(() => vscode.postMessage({ type: "selectImages" }), [])

	const shouldDisableImages =
		!model?.supportsImages || sendingDisabled || selectedImages.length >= MAX_IMAGES_PER_MESSAGE

	const handleMessage = useCallback(
		(e: MessageEvent) => {
			const message: ExtensionMessage = e.data

			switch (message.type) {
				case "action":
					switch (message.action!) {
						case "didBecomeVisible":
							if (!isHidden && !sendingDisabled && !enableButtons) {
								textAreaRef.current?.focus()
							}
							break
					}
					break
				case "selectedImages":
					const newImages = message.images ?? []
					if (newImages.length > 0) {
						setSelectedImages((prevImages) =>
							[...prevImages, ...newImages].slice(0, MAX_IMAGES_PER_MESSAGE),
						)
					}
					break
				case "invoke":
					switch (message.invoke!) {
						case "newChat":
							handleChatReset()
							break
						case "sendMessage":
							handleSendMessage(message.text ?? "", message.images ?? [])
							break
						case "setChatBoxMessage":
							handleSetChatBoxMessage(message.text ?? "", message.images ?? [])
							break
						case "primaryButtonClick":
							handlePrimaryButtonClick(message.text ?? "", message.images ?? [])
							break
						case "secondaryButtonClick":
							handleSecondaryButtonClick(message.text ?? "", message.images ?? [])
							break
					}
					break
				case "condenseTaskContextResponse":
					if (message.text && message.text === currentTaskItem?.id) {
						if (isCondensing && sendingDisabled) {
							setSendingDisabled(false)
						}
						setIsCondensing(false)
					}
					break
			}
			// textAreaRef.current is not explicitly required here since React
			// guarantees that ref will be stable across re-renders, and we're
			// not using its value but its reference.
		},
		[
			isCondensing,
			isHidden,
			sendingDisabled,
			enableButtons,
			currentTaskItem,
			handleChatReset,
			handleSendMessage,
			handleSetChatBoxMessage,
			handlePrimaryButtonClick,
			handleSecondaryButtonClick,
		],
	)

	useEvent("message", handleMessage)

	// NOTE: the VSCode window needs to be focused for this to work.
	useMount(() => textAreaRef.current?.focus())

	useDebounceEffect(
		() => {
			if (!isHidden && !sendingDisabled && !enableButtons) {
				textAreaRef.current?.focus()
			}
		},
		50,
		[isHidden, sendingDisabled, enableButtons],
	)

	const visibleMessages = useMemo(() => {
		const newVisibleMessages = modifiedMessages.filter((message) => {
			if (everVisibleMessagesTsRef.current.has(message.ts)) {
				// If it was ever visible, and it's not one of the types that should always be hidden once processed, keep it.
				// This helps prevent flickering for messages like 'api_req_retry_delayed' if they are no longer the absolute last.
				const alwaysHiddenOnceProcessedAsk: ClineAsk[] = [
					"api_req_failed",
					"resume_task",
					"resume_completed_task",
				]
				const alwaysHiddenOnceProcessedSay = [
					"api_req_finished",
					"api_req_retried",
					"api_req_deleted",
					"mcp_server_request_started",
				]
				if (message.ask && alwaysHiddenOnceProcessedAsk.includes(message.ask)) return false
				if (message.say && alwaysHiddenOnceProcessedSay.includes(message.say)) return false
				// Also, re-evaluate empty text messages if they were previously visible but now empty (e.g. partial stream ended)
				if (message.say === "text" && (message.text ?? "") === "" && (message.images?.length ?? 0) === 0) {
					return false
				}
				return true
			}

			// Original filter logic
			switch (message.ask) {
				case "completion_result":
					if (message.text === "") return false
					break
				case "api_req_failed":
				case "resume_task":
				case "resume_completed_task":
					return false
			}
			switch (message.say) {
				case "api_req_finished":
				case "api_req_retried":
				case "api_req_deleted":
					return false
				case "api_req_retry_delayed":
					const last1 = modifiedMessages.at(-1)
					const last2 = modifiedMessages.at(-2)
					if (last1?.ask === "resume_task" && last2 === message) {
						// This specific sequence should be visible
					} else if (message !== last1) {
						// If not the specific sequence above, and not the last message, hide it.
						return false
					}
					break
				case "text":
					if ((message.text ?? "") === "" && (message.images?.length ?? 0) === 0) return false
					break
				case "mcp_server_request_started":
					return false
			}
			return true
		})

		// Update the set of ever-visible messages (LRUCache automatically handles cleanup)
		newVisibleMessages.forEach((msg) => everVisibleMessagesTsRef.current.set(msg.ts, true))

		return newVisibleMessages
	}, [modifiedMessages])

	const isReadOnlyToolAction = useCallback((message: ClineMessage | undefined) => {
		if (message?.type === "ask") {
			if (!message.text) {
				return true
			}

			const tool = JSON.parse(message.text)

			return [
				"readFile",
				"listFiles",
				"listFilesTopLevel",
				"listFilesRecursive",
				"listCodeDefinitionNames",
				"searchFiles",
				"codebaseSearch",
			].includes(tool.tool)
		}

		return false
	}, [])

	const isWriteToolAction = useCallback((message: ClineMessage | undefined) => {
		if (message?.type === "ask") {
			if (!message.text) {
				return true
			}

			const tool = JSON.parse(message.text)

			return [
				"editedExistingFile",
				"appliedDiff",
				"newFileCreated",
				"searchAndReplace",
				"insertContent",
			].includes(tool.tool)
		}

		return false
	}, [])

	const isMcpToolAlwaysAllowed = useCallback(
		(message: ClineMessage | undefined) => {
			if (message?.type === "ask" && message.ask === "use_mcp_server") {
				if (!message.text) {
					return true
				}

				const mcpServerUse = JSON.parse(message.text) as { type: string; serverName: string; toolName: string }

				if (mcpServerUse.type === "use_mcp_tool") {
					const server = mcpServers?.find((s: McpServer) => s.name === mcpServerUse.serverName)
					const tool = server?.tools?.find((t: McpTool) => t.name === mcpServerUse.toolName)
					return tool?.alwaysAllow || false
				}
			}

			return false
		},
		[mcpServers],
	)

	// Check if a command message is allowed.
	const isAllowedCommand = useCallback(
		(message: ClineMessage | undefined): boolean => {
			if (message?.type !== "ask") return false
			// kilocode_change start wrap in try/catch
			try {
				return validateCommand(message.text || "", allowedCommands || [])
			} catch (e) {
				// shell-quote sometimes throws a "Bad substitution" error
				console.error("Cannot validate command, auto-approve denied.", e)
				return false
			}
			// kilocode_change end
		},
		[allowedCommands],
	)

	const isAutoApproved = useCallback(
		(message: ClineMessage | undefined) => {
			if (!autoApprovalEnabled || !message || message.type !== "ask") {
				return false
			}

			if (message.ask === "followup") {
				return alwaysAllowFollowupQuestions
			}

			if (message.ask === "browser_action_launch") {
				return alwaysAllowBrowser
			}

			if (message.ask === "use_mcp_server") {
				return alwaysAllowMcp && isMcpToolAlwaysAllowed(message)
			}

			if (message.ask === "command") {
				return alwaysAllowExecute && isAllowedCommand(message)
			}

			// For read/write operations, check if it's outside workspace and if
			// we have permission for that.
			if (message.ask === "tool") {
				let tool: any = {}

				try {
					tool = JSON.parse(message.text || "{}")
				} catch (error) {
					console.error("Failed to parse tool:", error)
				}

				if (!tool) {
					return false
				}

				if (tool?.tool === "updateTodoList") {
					return alwaysAllowUpdateTodoList
				}

				if (tool?.tool === "fetchInstructions") {
					if (tool.content === "create_mode") {
						return alwaysAllowModeSwitch
					}

					if (tool.content === "create_mcp_server") {
						return alwaysAllowMcp
					}
				}

				if (tool?.tool === "switchMode") {
					return alwaysAllowModeSwitch
				}

				if (["newTask", "finishTask"].includes(tool?.tool)) {
					return alwaysAllowSubtasks
				}

				const isOutsideWorkspace = !!tool.isOutsideWorkspace
				const isProtected = message.isProtected

				if (isReadOnlyToolAction(message)) {
					return alwaysAllowReadOnly && (!isOutsideWorkspace || alwaysAllowReadOnlyOutsideWorkspace)
				}

				if (isWriteToolAction(message)) {
					return (
						alwaysAllowWrite &&
						(!isOutsideWorkspace || alwaysAllowWriteOutsideWorkspace) &&
						(!isProtected || alwaysAllowWriteProtected)
					)
				}
			}

			return false
		},
		[
			autoApprovalEnabled,
			alwaysAllowBrowser,
			alwaysAllowReadOnly,
			alwaysAllowReadOnlyOutsideWorkspace,
			isReadOnlyToolAction,
			alwaysAllowWrite,
			alwaysAllowWriteOutsideWorkspace,
			alwaysAllowWriteProtected,
			isWriteToolAction,
			alwaysAllowExecute,
			isAllowedCommand,
			alwaysAllowMcp,
			isMcpToolAlwaysAllowed,
			alwaysAllowModeSwitch,
			alwaysAllowFollowupQuestions,
			alwaysAllowSubtasks,
			alwaysAllowUpdateTodoList,
		],
	)

	useEffect(() => {
		// This ensures the first message is not read, future user messages are
		// labeled as `user_feedback`.
		if (lastMessage && messages.length > 1) {
			if (
				lastMessage.text && // has text
				(lastMessage.say === "text" || lastMessage.say === "completion_result") && // is a text message
				!lastMessage.partial && // not a partial message
				!lastMessage.text.startsWith("{") // not a json object
			) {
				let text = lastMessage?.text || ""
				const mermaidRegex = /```mermaid[\s\S]*?```/g
				// remove mermaid diagrams from text
				text = text.replace(mermaidRegex, "")
				// remove markdown from text
				text = removeMd(text)

				// ensure message is not a duplicate of last read message
				if (text !== lastTtsRef.current) {
					try {
						playTts(text)
						lastTtsRef.current = text
					} catch (error) {
						console.error("Failed to execute text-to-speech:", error)
					}
				}
			}
		}

		// Update previous value.
		setWasStreaming(isStreaming)
	}, [isStreaming, lastMessage, wasStreaming, isAutoApproved, messages.length])

	const isBrowserSessionMessage = (message: ClineMessage): boolean => {
		// Which of visible messages are browser session messages, see above.
		if (message.type === "ask") {
			return ["browser_action_launch"].includes(message.ask!)
		}

		if (message.type === "say") {
			return ["api_req_started", "text", "browser_action", "browser_action_result"].includes(message.say!)
		}

		return false
	}

	const groupedMessages = useMemo(() => {
		const result: (ClineMessage | ClineMessage[])[] = []
		let currentGroup: ClineMessage[] = []
		let isInBrowserSession = false

		const endBrowserSession = () => {
			if (currentGroup.length > 0) {
				result.push([...currentGroup])
				currentGroup = []
				isInBrowserSession = false
			}
		}

		visibleMessages.forEach((message) => {
			// Special handling for browser_action_result - ensure it's always in a browser session
			if (message.say === "browser_action_result" && !isInBrowserSession) {
				isInBrowserSession = true
				currentGroup = []
			}

			// Special handling for browser_action - ensure it's always in a browser session
			if (message.say === "browser_action" && !isInBrowserSession) {
				isInBrowserSession = true
				currentGroup = []
			}

			if (message.ask === "browser_action_launch") {
				// Complete existing browser session if any.
				endBrowserSession()
				// Start new.
				isInBrowserSession = true
				currentGroup.push(message)
			} else if (isInBrowserSession) {
				// End session if `api_req_started` is cancelled.

				if (message.say === "api_req_started") {
					// Get last `api_req_started` in currentGroup to check if
					// it's cancelled. If it is then this api req is not part
					// of the current browser session.
					const lastApiReqStarted = [...currentGroup].reverse().find((m) => m.say === "api_req_started")

					if (lastApiReqStarted?.text !== null && lastApiReqStarted?.text !== undefined) {
						const info = JSON.parse(lastApiReqStarted.text)
						const isCancelled = info.cancelReason !== null && info.cancelReason !== undefined

						if (isCancelled) {
							endBrowserSession()
							result.push(message)
							return
						}
					}
				}

				if (isBrowserSessionMessage(message)) {
					currentGroup.push(message)
					if (message.say === "browser_action_result") {
						// Check if the previous browser_action was a close action
						const lastBrowserAction = [...currentGroup].reverse().find((m) => m.say === "browser_action")
						if (lastBrowserAction) {
							const browserAction = JSON.parse(lastBrowserAction.text || "{}") as ClineSayBrowserAction
							if (browserAction.action === "close") {
								endBrowserSession()
							}
						}
					}
				} else {
					// complete existing browser session if any
					endBrowserSession()
					result.push(message)
				}
			} else {
				result.push(message)
			}
		})

		// Handle case where browser session is the last group
		if (currentGroup.length > 0) {
			result.push([...currentGroup])
		}

		if (isCondensing) {
			// Show indicator after clicking condense button
			result.push({
				type: "say",
				say: "condense_context",
				ts: Date.now(),
				partial: true,
			})
		}

		return result
	}, [isCondensing, visibleMessages])

	// scrolling

	const scrollToBottomSmooth = useMemo(
		() =>
			debounce(() => virtuosoRef.current?.scrollTo({ top: Number.MAX_SAFE_INTEGER, behavior: "smooth" }), 10, {
				immediate: true,
			}),
		[],
	)

	useEffect(() => {
		return () => {
			if (scrollToBottomSmooth && typeof (scrollToBottomSmooth as any).cancel === "function") {
				;(scrollToBottomSmooth as any).cancel()
			}
		}
	}, [scrollToBottomSmooth])

	const scrollToBottomAuto = useCallback(() => {
		virtuosoRef.current?.scrollTo({
			top: Number.MAX_SAFE_INTEGER,
			behavior: "auto", // Instant causes crash.
		})
	}, [])

	// kilocode_change start
	// Animated "blink" to highlight a specific message. Used by the TaskTimeline
	const highlightClearTimerRef = useRef<NodeJS.Timeout | undefined>()
	const [highlightedMessageIndex, setHighlightedMessageIndex] = useState<number | null>(null)
	const handleMessageClick = useCallback((index: number) => {
		setHighlightedMessageIndex(index)
		virtuosoRef.current?.scrollToIndex({ index, align: "end", behavior: "smooth" })

		// Clear the highlight after a delay
		clearTimeout(highlightClearTimerRef.current)
		highlightClearTimerRef.current = setTimeout(() => setHighlightedMessageIndex(null), 1000)
	}, [])
	// kilocode_change end

	const handleSetExpandedRow = useCallback(
		(ts: number, expand?: boolean) => {
			setExpandedRows((prev) => ({ ...prev, [ts]: expand === undefined ? !prev[ts] : expand }))
		},
		[setExpandedRows], // setExpandedRows is stable
	)

	// Scroll when user toggles certain rows.
	const toggleRowExpansion = useCallback(
		(ts: number) => {
			handleSetExpandedRow(ts)
			// The logic to set disableAutoScrollRef.current = true on expansion
			// is now handled by the useEffect hook that observes expandedRows.
		},
		[handleSetExpandedRow],
	)

	const handleRowHeightChange = useCallback(
		(isTaller: boolean) => {
			if (!disableAutoScrollRef.current) {
				if (isTaller) {
					scrollToBottomSmooth()
				} else {
					setTimeout(() => scrollToBottomAuto(), 0)
				}
			}
		},
		[scrollToBottomSmooth, scrollToBottomAuto],
	)

	useEffect(() => {
		let timer: NodeJS.Timeout | undefined
		if (!disableAutoScrollRef.current) {
			timer = setTimeout(() => scrollToBottomSmooth(), 50)
		}
		return () => {
			if (timer) {
				clearTimeout(timer)
			}
		}
	}, [groupedMessages.length, scrollToBottomSmooth])

	const handleWheel = useCallback((event: Event) => {
		const wheelEvent = event as WheelEvent

		if (wheelEvent.deltaY && wheelEvent.deltaY < 0) {
			if (scrollContainerRef.current?.contains(wheelEvent.target as Node)) {
				// User scrolled up
				disableAutoScrollRef.current = true
			}
		}
	}, [])

	useEvent("wheel", handleWheel, window, { passive: true }) // passive improves scrolling performance

	// Effect to handle showing the checkpoint warning after a delay
	useEffect(() => {
		// Only show the warning when there's a task but no visible messages yet
		if (task && modifiedMessages.length === 0 && !isStreaming && !isHidden) {
			const timer = setTimeout(() => {
				setShowCheckpointWarning(true)
			}, 5000) // 5 seconds

			return () => clearTimeout(timer)
		} else {
			setShowCheckpointWarning(false)
		}
	}, [task, modifiedMessages.length, isStreaming, isHidden])

	// Effect to hide the checkpoint warning when messages appear
	useEffect(() => {
		if (modifiedMessages.length > 0 || isStreaming || isHidden) {
			setShowCheckpointWarning(false)
		}
	}, [modifiedMessages.length, isStreaming, isHidden])

	const placeholderText = task ? t("chat:typeMessage") : t("chat:typeTask")

	// Function to switch to a specific mode
	const switchToMode = useCallback(
		(modeSlug: string): void => {
			// Update local state and notify extension to sync mode change
			setMode(modeSlug)

			// Send the mode switch message
			vscode.postMessage({
				type: "mode",
				text: modeSlug,
			})
		},
		[setMode],
	)

	const handleSuggestionClickInRow = useCallback(
		(suggestion: SuggestionItem, event?: React.MouseEvent) => {
			// Mark that user has responded if this is a manual click (not auto-approval)
			if (event) {
				userRespondedRef.current = true
			}

			// Mark the current follow-up question as answered when a suggestion is clicked
			if (clineAsk === "followup" && !event?.shiftKey) {
				markFollowUpAsAnswered()
			}

			// Check if we need to switch modes
			if (suggestion.mode) {
				// Only switch modes if it's a manual click (event exists) or auto-approval is allowed
				const isManualClick = !!event
				if (isManualClick || alwaysAllowModeSwitch) {
					// Switch mode without waiting
					switchToMode(suggestion.mode)
				}
			}

			if (event?.shiftKey) {
				// Always append to existing text, don't overwrite
				setInputValue((currentValue) => {
					return currentValue !== "" ? `${currentValue} \n${suggestion.answer}` : suggestion.answer
				})
			} else {
				handleSendMessage(suggestion.answer, [])
			}
		},
		[handleSendMessage, setInputValue, switchToMode, alwaysAllowModeSwitch, clineAsk, markFollowUpAsAnswered],
	)

	const handleBatchFileResponse = useCallback((response: { [key: string]: boolean }) => {
		// Handle batch file response, e.g., for file uploads
		vscode.postMessage({ type: "askResponse", askResponse: "objectResponse", text: JSON.stringify(response) })
	}, [])

	// Handler for when FollowUpSuggest component unmounts
	const handleFollowUpUnmount = useCallback(() => {
		// Mark that user has responded
		userRespondedRef.current = true
	}, [])

	const itemContent = useCallback(
		(index: number, messageOrGroup: ClineMessage | ClineMessage[]) => {
			// browser session group
			if (Array.isArray(messageOrGroup)) {
				return (
					<BrowserSessionRow
						messages={messageOrGroup}
						isLast={index === groupedMessages.length - 1}
						lastModifiedMessage={modifiedMessages.at(-1)}
						onHeightChange={handleRowHeightChange}
						isStreaming={isStreaming}
						isExpanded={(messageTs: number) => expandedRows[messageTs] ?? false}
						onToggleExpand={(messageTs: number) => {
							setExpandedRows((prev) => ({
								...prev,
								[messageTs]: !prev[messageTs],
							}))
						}}
					/>
				)
			}

			// regular message
			return (
				<ChatRow
					key={messageOrGroup.ts}
					message={messageOrGroup}
					isExpanded={expandedRows[messageOrGroup.ts] || false}
					onToggleExpand={toggleRowExpansion} // This was already stabilized
					lastModifiedMessage={modifiedMessages.at(-1)} // Original direct access
					isLast={index === groupedMessages.length - 1} // Original direct access
					onHeightChange={handleRowHeightChange}
					isStreaming={isStreaming}
					onSuggestionClick={handleSuggestionClickInRow} // This was already stabilized
					onBatchFileResponse={handleBatchFileResponse}
					highlighted={highlightedMessageIndex === index} // kilocode_change: add highlight prop
					onFollowUpUnmount={handleFollowUpUnmount}
					isFollowUpAnswered={messageOrGroup.ts === currentFollowUpTs}
					editable={
						messageOrGroup.type === "ask" &&
						messageOrGroup.ask === "tool" &&
						(() => {
							let tool: any = {}
							try {
								tool = JSON.parse(messageOrGroup.text || "{}")
							} catch (_) {
								if (messageOrGroup.text?.includes("updateTodoList")) {
									tool = { tool: "updateTodoList" }
								}
							}
							if (tool.tool === "updateTodoList" && alwaysAllowUpdateTodoList) {
								return false
							}
							return tool.tool === "updateTodoList" && enableButtons && !!primaryButtonText
						})()
					}
				/>
			)
		},
		[
			expandedRows,
			toggleRowExpansion,
			modifiedMessages,
			groupedMessages.length,
			handleRowHeightChange,
			isStreaming,
			handleSuggestionClickInRow,
			handleBatchFileResponse,
			highlightedMessageIndex, // kilocode_change: add highlightedMessageIndex
			handleFollowUpUnmount,
			currentFollowUpTs,
			alwaysAllowUpdateTodoList,
			enableButtons,
			primaryButtonText,
		],
	)

	useEffect(() => {
		if (autoApproveTimeoutRef.current) {
			clearTimeout(autoApproveTimeoutRef.current)
			autoApproveTimeoutRef.current = null
		}

		if (!clineAsk || !enableButtons) {
			return
		}

		// Exit early if user has already responded
		if (userRespondedRef.current) {
			return
		}

		const autoApprove = async () => {
			if (lastMessage?.ask && isAutoApproved(lastMessage)) {
				// Special handling for follow-up questions
				if (lastMessage.ask === "followup") {
					// Handle invalid JSON
					let followUpData: FollowUpData = {}
					try {
						followUpData = JSON.parse(lastMessage.text || "{}") as FollowUpData
					} catch (error) {
						console.error("Failed to parse follow-up data:", error)
						return
					}

					if (followUpData && followUpData.suggest && followUpData.suggest.length > 0) {
						// Wait for the configured timeout before auto-selecting the first suggestion
						await new Promise<void>((resolve) => {
							autoApproveTimeoutRef.current = setTimeout(() => {
								autoApproveTimeoutRef.current = null
								resolve()
							}, followupAutoApproveTimeoutMs)
						})

						// Check if user responded manually
						if (userRespondedRef.current) {
							return
						}

						// Get the first suggestion
						const firstSuggestion = followUpData.suggest[0]

						// Handle the suggestion click
						handleSuggestionClickInRow(firstSuggestion)
						return
					}
				} else if (lastMessage.ask === "tool" && isWriteToolAction(lastMessage)) {
					await new Promise<void>((resolve) => {
						autoApproveTimeoutRef.current = setTimeout(() => {
							autoApproveTimeoutRef.current = null
							resolve()
						}, writeDelayMs)
					})
				}

				vscode.postMessage({ type: "askResponse", askResponse: "yesButtonClicked" })

				setSendingDisabled(true)
				setClineAsk(undefined)
				setEnableButtons(false)
			}
		}
		autoApprove()

		return () => {
			if (autoApproveTimeoutRef.current) {
				clearTimeout(autoApproveTimeoutRef.current)
				autoApproveTimeoutRef.current = null
			}
		}
	}, [
		clineAsk,
		enableButtons,
		handlePrimaryButtonClick,
		alwaysAllowBrowser,
		alwaysAllowReadOnly,
		alwaysAllowReadOnlyOutsideWorkspace,
		alwaysAllowWrite,
		alwaysAllowWriteOutsideWorkspace,
		alwaysAllowExecute,
		followupAutoApproveTimeoutMs,
		alwaysAllowMcp,
		messages,
		allowedCommands,
		mcpServers,
		isAutoApproved,
		lastMessage,
		writeDelayMs,
		isWriteToolAction,
		alwaysAllowFollowupQuestions,
		handleSuggestionClickInRow,
	])

	// Function to handle mode switching
	const switchToNextMode = useCallback(() => {
		const allModes = getAllModes(customModes)
		const currentModeIndex = allModes.findIndex((m) => m.slug === mode)
		const nextModeIndex = (currentModeIndex + 1) % allModes.length
		// Update local state and notify extension to sync mode change
		switchToMode(allModes[nextModeIndex].slug)
	}, [mode, customModes, switchToMode])

	// Add keyboard event handler
	const handleKeyDown = useCallback(
		(event: KeyboardEvent) => {
			// Check for Command + . (period)
			if ((event.metaKey || event.ctrlKey) && event.key === ".") {
				event.preventDefault() // Prevent default browser behavior
				switchToNextMode()
			}
		},
		[switchToNextMode],
	)

	// Add event listener
	useEffect(() => {
		window.addEventListener("keydown", handleKeyDown)
		return () => {
			window.removeEventListener("keydown", handleKeyDown)
		}
	}, [handleKeyDown])

	useImperativeHandle(ref, () => ({
		acceptInput: () => {
			if (enableButtons && primaryButtonText) {
				handlePrimaryButtonClick(inputValue, selectedImages)
			} else if (!sendingDisabled && !isProfileDisabled && (inputValue.trim() || selectedImages.length > 0)) {
				handleSendMessage(inputValue, selectedImages)
			}
		},
		// kilocode_change start
		focusInput: () => {
			if (textAreaRef.current) {
				textAreaRef.current.focus()
			}
		},
		// kilocode_change end
	}))

	const handleCondenseContext = (taskId: string) => {
		if (isCondensing || sendingDisabled) {
			return
		}
		setIsCondensing(true)
		setSendingDisabled(true)
		vscode.postMessage({ type: "condenseTaskContextRequest", text: taskId })
	}

	const areButtonsVisible = showScrollToBottom || primaryButtonText || secondaryButtonText || isStreaming

	return (
		<div className={isHidden ? "hidden" : "fixed top-0 left-0 right-0 bottom-0 flex flex-col overflow-hidden"}>
			{(showAnnouncement || showAnnouncementModal) && (
				<Announcement
					hideAnnouncement={() => {
						if (showAnnouncementModal) {
							setShowAnnouncementModal(false)
						}
						if (showAnnouncement) {
							hideAnnouncement()
						}
					}}
				/>
			)}
			{task ? (
				<>
					<TaskHeader
						task={task}
						tokensIn={apiMetrics.totalTokensIn}
						tokensOut={apiMetrics.totalTokensOut}
						cacheWrites={apiMetrics.totalCacheWrites}
						cacheReads={apiMetrics.totalCacheReads}
						totalCost={apiMetrics.totalCost}
						contextTokens={apiMetrics.contextTokens}
						buttonsDisabled={sendingDisabled}
						handleCondenseContext={handleCondenseContext}
						onClose={handleTaskCloseButtonClick}
<<<<<<< HEAD
						// kilocode_change start
						groupedMessages={groupedMessages}
						onMessageClick={handleMessageClick}
						isTaskActive={sendingDisabled}
						// kilocode_change end
=======
						todos={latestTodos}
>>>>>>> 39ab0067
					/>

					{hasSystemPromptOverride && (
						<div className="px-3">
							<SystemPromptWarning />
						</div>
					)}

					{showCheckpointWarning && (
						<div className="px-3">
							<CheckpointWarning />
						</div>
					)}
				</>
			) : (
				<div className="flex-1 min-h-0 overflow-y-auto flex flex-col gap-4 relative">
					{/* Moved Task Bar Header Here */}
					{tasks.length !== 0 && (
						<div className="flex text-vscode-descriptionForeground w-full mx-auto px-5 pt-3">
							<div className="flex items-center gap-1 cursor-pointer" onClick={toggleExpanded}>
								{tasks.length < 10 && (
									<span className={`font-medium text-xs `}>{t("history:recentTasks")}</span>
								)}
								<span
									className={`codicon  ${isExpanded ? "codicon-eye" : "codicon-eye-closed"} scale-90`}
								/>
							</div>
						</div>
					)}
					<div
						className={` w-full flex flex-col gap-4 m-auto ${isExpanded && tasks.length > 0 ? "mt-0" : ""} px-3.5 min-[370px]:px-10 pt-5 transition-all duration-300`}>
						{telemetrySetting === "unset" && <TelemetryBanner />}
						{/* Version indicator in top-right corner - only on welcome screen */}
						{/* kilocode_change: do not show */}
						{/* <VersionIndicator
							onClick={() => setShowAnnouncementModal(true)}
							className="absolute top-2 right-3 z-10"
						/>

						<RooHero /> */}
						{/* Show the task history preview if expanded and tasks exist */}
						{taskHistory.length > 0 && isExpanded && <HistoryPreview />}
						<p className="text-vscode-editor-foreground leading-tight font-vscode-font-family text-center text-balance max-w-[380px] mx-auto">
							<Trans
								i18nKey="chat:about"
								components={{
									DocsLink: (
										<a href={buildDocLink("", "welcome")} target="_blank" rel="noopener noreferrer">
											the docs
										</a>
									),
								}}
							/>
						</p>
						{taskHistory.length > 0 && <IdeaSuggestionsBox />} {/* kilocode_change */}
						{/* <RooTips cycle={false} /> kilocode_change: do not show */}
					</div>
				</div>
			)}

			{/*
			// Flex layout explanation:
			// 1. Content div above uses flex: "1 1 0" to:
			//    - Grow to fill available space (flex-grow: 1)
			//    - Shrink when AutoApproveMenu needs space (flex-shrink: 1)
			//    - Start from zero size (flex-basis: 0) to ensure proper distribution
			//    minHeight: 0 allows it to shrink below its content height
			//
			// 2. AutoApproveMenu uses flex: "0 1 auto" to:
			//    - Not grow beyond its content (flex-grow: 0)
			//    - Shrink when viewport is small (flex-shrink: 1)
			//    - Use its content size as basis (flex-basis: auto)
			//    This ensures it takes its natural height when there's space
			//    but becomes scrollable when the viewport is too small
			*/}
<<<<<<< HEAD
			{/* kilocode_change: added settings toggle for this */}
			{!task && showAutoApproveMenu && (
				<div className="mb-[-2px] flex-initial min-h-0">
=======
			{!task && (
				<div className="mb-1 flex-initial min-h-0">
>>>>>>> 39ab0067
					<AutoApproveMenu />
				</div>
			)}

			{task && (
				<>
					<div className="grow flex" ref={scrollContainerRef}>
						<Virtuoso
							ref={virtuosoRef}
							key={task.ts} // trick to make sure virtuoso re-renders when task changes, and we use initialTopMostItemIndex to start at the bottom
							className="scrollable grow overflow-y-scroll mb-1"
							// increasing top by 3_000 to prevent jumping around when user collapses a row
							increaseViewportBy={{ top: 3_000, bottom: Number.MAX_SAFE_INTEGER }} // hack to make sure the last message is always rendered to get truly perfect scroll to bottom animation when new messages are added (Number.MAX_SAFE_INTEGER is safe for arithmetic operations, which is all virtuoso uses this value for in src/sizeRangeSystem.ts)
							data={groupedMessages} // messages is the raw format returned by extension, modifiedMessages is the manipulated structure that combines certain messages of related type, and visibleMessages is the filtered structure that removes messages that should not be rendered
							itemContent={itemContent}
							atBottomStateChange={(isAtBottom) => {
								setIsAtBottom(isAtBottom)
								if (isAtBottom) {
									disableAutoScrollRef.current = false
								}
								setShowScrollToBottom(disableAutoScrollRef.current && !isAtBottom)
							}}
							atBottomThreshold={10} // anything lower causes issues with followOutput
							initialTopMostItemIndex={groupedMessages.length - 1}
						/>
					</div>
<<<<<<< HEAD
					{/* kilocode_change: added settings toggle for this */}
					{showAutoApproveMenu && <AutoApproveMenu />}
					{showScrollToBottom ? (
						<div className="flex px-[15px] pt-[10px]">
							<StandardTooltip content={t("chat:scrollToBottom")}>
								<div
									className="bg-[color-mix(in_srgb,_var(--vscode-toolbar-hoverBackground)_55%,_transparent)] rounded-[3px] overflow-hidden cursor-pointer flex justify-center items-center flex-1 h-[25px] hover:bg-[color-mix(in_srgb,_var(--vscode-toolbar-hoverBackground)_90%,_transparent)] active:bg-[color-mix(in_srgb,_var(--vscode-toolbar-hoverBackground)_70%,_transparent)]"
									onClick={() => {
										scrollToBottomSmooth()
										disableAutoScrollRef.current = false
									}}>
									<span className="codicon codicon-chevron-down text-[18px]"></span>
								</div>
							</StandardTooltip>
						</div>
					) : (
=======
					<div className={`flex-initial min-h-0 ${!areButtonsVisible ? "mb-1" : ""}`}>
						<AutoApproveMenu />
					</div>
					{areButtonsVisible && (
>>>>>>> 39ab0067
						<div
							className={`flex h-9 items-center mb-1 px-[15px] ${
								showScrollToBottom
									? "opacity-100"
									: enableButtons || (isStreaming && !didClickCancel)
										? "opacity-100"
										: "opacity-50"
							}`}>
							{showScrollToBottom ? (
								<StandardTooltip content={t("chat:scrollToBottom")}>
									<VSCodeButton
										appearance="secondary"
										className="flex-[2]"
										onClick={() => {
											scrollToBottomSmooth()
											disableAutoScrollRef.current = false
										}}>
										<span className="codicon codicon-chevron-down"></span>
									</VSCodeButton>
								</StandardTooltip>
							) : (
								<>
									{primaryButtonText && !isStreaming && (
										<StandardTooltip
											content={
												primaryButtonText === t("chat:retry.title")
													? t("chat:retry.tooltip")
													: primaryButtonText === t("chat:save.title")
														? t("chat:save.tooltip")
														: primaryButtonText === t("chat:approve.title")
															? t("chat:approve.tooltip")
															: primaryButtonText === t("chat:runCommand.title")
																? t("chat:runCommand.tooltip")
																: primaryButtonText === t("chat:startNewTask.title")
																	? t("chat:startNewTask.tooltip")
																	: primaryButtonText === t("chat:resumeTask.title")
																		? t("chat:resumeTask.tooltip")
																		: primaryButtonText ===
																			  t("chat:proceedAnyways.title")
																			? t("chat:proceedAnyways.tooltip")
																			: primaryButtonText ===
																				  t("chat:proceedWhileRunning.title")
																				? t("chat:proceedWhileRunning.tooltip")
																				: undefined
											}>
											<VSCodeButton
												appearance="primary"
												disabled={!enableButtons}
												className={secondaryButtonText ? "flex-1 mr-[6px]" : "flex-[2] mr-0"}
												onClick={() => handlePrimaryButtonClick(inputValue, selectedImages)}>
												{primaryButtonText}
											</VSCodeButton>
										</StandardTooltip>
									)}
									{(secondaryButtonText || isStreaming) && (
										<StandardTooltip
											content={
												isStreaming
													? t("chat:cancel.tooltip")
													: secondaryButtonText === t("chat:startNewTask.title")
														? t("chat:startNewTask.tooltip")
														: secondaryButtonText === t("chat:reject.title")
															? t("chat:reject.tooltip")
															: secondaryButtonText === t("chat:terminate.title")
																? t("chat:terminate.tooltip")
																: undefined
											}>
											<VSCodeButton
												appearance="secondary"
												disabled={!enableButtons && !(isStreaming && !didClickCancel)}
												className={isStreaming ? "flex-[2] ml-0" : "flex-1 ml-[6px]"}
												onClick={() => handleSecondaryButtonClick(inputValue, selectedImages)}>
												{isStreaming ? t("chat:cancel.title") : secondaryButtonText}
											</VSCodeButton>
										</StandardTooltip>
									)}
								</>
							)}
						</div>
					)}
				</>
			)}

			<ChatTextArea
				ref={textAreaRef}
				inputValue={inputValue}
				setInputValue={setInputValue}
				sendingDisabled={sendingDisabled || isProfileDisabled}
				selectApiConfigDisabled={sendingDisabled && clineAsk !== "api_req_failed"}
				placeholderText={placeholderText}
				selectedImages={selectedImages}
				setSelectedImages={setSelectedImages}
				onSend={() => handleSendMessage(inputValue, selectedImages)}
				onSelectImages={selectImages}
				shouldDisableImages={shouldDisableImages}
				onHeightChange={() => {
					if (isAtBottom) {
						scrollToBottomAuto()
					}
				}}
				mode={mode}
				setMode={setMode}
				modeShortcutText={modeShortcutText}
			/>
			{/* kilocode_change: added settings toggle the profile and model selection */}
			<BottomControls showApiConfig />
			{/* kilocode_change: end */}

			{/* kilocode_change: disable {isProfileDisabled && (
				<div className="px-3">
					<ProfileViolationWarning />
				</div>
			)} */}

			<div id="roo-portal" />
		</div>
	)
}

const ChatView = forwardRef(ChatViewComponent)

export default ChatView<|MERGE_RESOLUTION|>--- conflicted
+++ resolved
@@ -46,11 +46,8 @@
 import { showSystemNotification } from "@/kilocode/helpers" // kilocode_change
 // import ProfileViolationWarning from "./ProfileViolationWarning" kilocode_change: unused
 import { CheckpointWarning } from "./CheckpointWarning"
-<<<<<<< HEAD
 import { IdeaSuggestionsBox } from "../kilocode/chat/IdeaSuggestionsBox" // kilocode_change
-=======
 import { getLatestTodo } from "@roo/todo"
->>>>>>> 39ab0067
 
 export interface ChatViewProps {
 	isHidden: boolean
@@ -1640,15 +1637,12 @@
 						buttonsDisabled={sendingDisabled}
 						handleCondenseContext={handleCondenseContext}
 						onClose={handleTaskCloseButtonClick}
-<<<<<<< HEAD
 						// kilocode_change start
 						groupedMessages={groupedMessages}
 						onMessageClick={handleMessageClick}
 						isTaskActive={sendingDisabled}
 						// kilocode_change end
-=======
 						todos={latestTodos}
->>>>>>> 39ab0067
 					/>
 
 					{hasSystemPromptOverride && (
@@ -1724,14 +1718,9 @@
 			//    This ensures it takes its natural height when there's space
 			//    but becomes scrollable when the viewport is too small
 			*/}
-<<<<<<< HEAD
 			{/* kilocode_change: added settings toggle for this */}
 			{!task && showAutoApproveMenu && (
-				<div className="mb-[-2px] flex-initial min-h-0">
-=======
-			{!task && (
 				<div className="mb-1 flex-initial min-h-0">
->>>>>>> 39ab0067
 					<AutoApproveMenu />
 				</div>
 			)}
@@ -1758,29 +1747,11 @@
 							initialTopMostItemIndex={groupedMessages.length - 1}
 						/>
 					</div>
-<<<<<<< HEAD
-					{/* kilocode_change: added settings toggle for this */}
-					{showAutoApproveMenu && <AutoApproveMenu />}
-					{showScrollToBottom ? (
-						<div className="flex px-[15px] pt-[10px]">
-							<StandardTooltip content={t("chat:scrollToBottom")}>
-								<div
-									className="bg-[color-mix(in_srgb,_var(--vscode-toolbar-hoverBackground)_55%,_transparent)] rounded-[3px] overflow-hidden cursor-pointer flex justify-center items-center flex-1 h-[25px] hover:bg-[color-mix(in_srgb,_var(--vscode-toolbar-hoverBackground)_90%,_transparent)] active:bg-[color-mix(in_srgb,_var(--vscode-toolbar-hoverBackground)_70%,_transparent)]"
-									onClick={() => {
-										scrollToBottomSmooth()
-										disableAutoScrollRef.current = false
-									}}>
-									<span className="codicon codicon-chevron-down text-[18px]"></span>
-								</div>
-							</StandardTooltip>
-						</div>
-					) : (
-=======
 					<div className={`flex-initial min-h-0 ${!areButtonsVisible ? "mb-1" : ""}`}>
-						<AutoApproveMenu />
+						{/* kilocode_change: added settings toggle for this */}
+						{showAutoApproveMenu && <AutoApproveMenu />}
 					</div>
 					{areButtonsVisible && (
->>>>>>> 39ab0067
 						<div
 							className={`flex h-9 items-center mb-1 px-[15px] ${
 								showScrollToBottom
