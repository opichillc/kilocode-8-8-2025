--- conflicted
+++ resolved
@@ -15,11 +15,11 @@
 
 	const discordLink = (
 		<VSCodeLink
-			href="https://discord.gg/roocode"
+			href="https://discord.gg/fxrhCFGhkP"
 			onClick={(e) => {
 				e.preventDefault()
 				window.postMessage(
-					{ type: "action", action: "openExternal", data: { url: "https://discord.gg/roocode" } },
+					{ type: "action", action: "openExternal", data: { url: "https://discord.gg/fxrhCFGhkP" } },
 					"*",
 				)
 			}}>
@@ -29,11 +29,11 @@
 
 	const redditLink = (
 		<VSCodeLink
-			href="https://reddit.com/r/RooCode"
+			href="https://reddit.com/r/kilocode"
 			onClick={(e) => {
 				e.preventDefault()
 				window.postMessage(
-					{ type: "action", action: "openExternal", data: { url: "https://reddit.com/r/RooCode" } },
+					{ type: "action", action: "openExternal", data: { url: "https://reddit.com/r/kilocode" } },
 					"*",
 				)
 			}}>
@@ -73,33 +73,6 @@
 			</div>
 
 			<p style={{ margin: "10px 0px 0px" }}>
-<<<<<<< HEAD
-				Get more details and discuss in{" "}
-				<VSCodeLink
-					href="https://discord.gg/fxrhCFGhkP"
-					onClick={(e) => {
-						e.preventDefault()
-						window.postMessage(
-							{ type: "action", action: "openExternal", data: { url: "https://discord.gg/fxrhCFGhkP" } },
-							"*",
-						)
-					}}>
-					Discord
-				</VSCodeLink>{" "}
-				and{" "}
-				<VSCodeLink
-					href="https://reddit.com/r/KiloCode"
-					onClick={(e) => {
-						e.preventDefault()
-						window.postMessage(
-							{ type: "action", action: "openExternal", data: { url: "https://reddit.com/r/KiloCode" } },
-							"*",
-						)
-					}}>
-					Reddit
-				</VSCodeLink>{" "}
-				🚀
-=======
 				<Trans
 					i18nKey="chat:announcement.detailsDiscussLinks"
 					components={{
@@ -107,7 +80,6 @@
 						redditLink: redditLink,
 					}}
 				/>
->>>>>>> 95ba760d
 			</p>
 		</div>
 	)
