--- conflicted
+++ resolved
@@ -145,7 +145,6 @@
 		"wantsToFetch": "Kilo Code 想要取得詳細指示以協助目前任務"
 	},
 	"fileOperations": {
-<<<<<<< HEAD
 		"wantsToRead": "Kilo Code 想要讀取此檔案：",
 		"wantsToReadOutsideWorkspace": "Kilo Code 想要讀取此工作區外的檔案：",
 		"didRead": "Kilo Code 已讀取此檔案：",
@@ -156,22 +155,9 @@
 		"didSearchReplace": "Kilo Code 已在此檔案執行搜尋和取代：",
 		"wantsToInsert": "Kilo Code 想要在此檔案中插入內容：",
 		"wantsToInsertWithLineNumber": "Kilo Code 想要在此檔案第 {{lineNumber}} 行插入內容：",
-		"wantsToInsertAtEnd": "Kilo Code 想要在此檔案末尾新增內容："
-=======
-		"wantsToRead": "Roo 想要讀取此檔案：",
-		"wantsToReadOutsideWorkspace": "Roo 想要讀取此工作區外的檔案：",
-		"didRead": "Roo 已讀取此檔案：",
-		"wantsToEdit": "Roo 想要編輯此檔案：",
-		"wantsToEditOutsideWorkspace": "Roo 想要編輯此工作區外的檔案：",
-		"wantsToCreate": "Roo 想要建立新檔案：",
-		"wantsToSearchReplace": "Roo 想要在此檔案中搜尋和取代：",
-		"didSearchReplace": "Roo 已在此檔案執行搜尋和取代：",
-		"wantsToInsert": "Roo 想要在此檔案中插入內容：",
-		"wantsToInsertWithLineNumber": "Roo 想要在此檔案第 {{lineNumber}} 行插入內容：",
-		"wantsToInsertAtEnd": "Roo 想要在此檔案末尾新增內容：",
-		"wantsToReadAndXMore": "Roo 想要讀取此檔案以及另外 {{count}} 個檔案：",
-		"wantsToReadMultiple": "Roo 想要讀取多個檔案："
->>>>>>> 69f72002
+		"wantsToInsertAtEnd": "Kilo Code 想要在此檔案末尾新增內容：",
+		"wantsToReadAndXMore": "Kilo Code 想要讀取此檔案以及另外 {{count}} 個檔案：",
+		"wantsToReadMultiple": "Kilo Code 想要讀取多個檔案："
 	},
 	"directoryOperations": {
 		"wantsToViewTopLevel": "Kilo Code 想要檢視此目錄中最上層的檔案：",
