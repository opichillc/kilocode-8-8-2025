--- conflicted
+++ resolved
@@ -37,10 +37,8 @@
 	"deleteTaskFavoritedWarning": "Esta tarea está marcada como favorita. ¿Estás seguro de que quieres eliminarla?",
 	"deleteTasksFavoritedWarning": "{{count}} de las tareas seleccionadas están marcadas como favoritas. ¿Estás seguro de que quieres eliminarlas?",
 	"deleteItems": "Eliminar {{count}} elementos",
-<<<<<<< HEAD
 	"showAllWorkspaces": "Mostrar tareas de todos los espacios de trabajo",
-	"showFavoritesOnly": "Mostrar solo favoritos"
-=======
+	"showFavoritesOnly": "Mostrar solo favoritos",
 	"workspace": {
 		"prefix": "Espacio de trabajo:",
 		"current": "Actual",
@@ -54,5 +52,4 @@
 		"mostTokens": "Más tokens",
 		"mostRelevant": "Más relevantes"
 	}
->>>>>>> 6ca706b0
 }