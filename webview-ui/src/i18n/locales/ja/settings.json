{
	"common": {
		"save": "保存",
		"done": "完了",
		"cancel": "キャンセル",
		"reset": "リセット",
		"select": "選択",
		"add": "ヘッダーを追加",
		"remove": "削除"
	},
	"header": {
		"title": "設定",
		"saveButtonTooltip": "変更を保存",
		"nothingChangedTooltip": "変更なし",
		"doneButtonTooltip": "未保存の変更を破棄して設定パネルを閉じる"
	},
	"unsavedChangesDialog": {
		"title": "未保存の変更",
		"description": "変更を破棄して続行しますか？",
		"cancelButton": "キャンセル",
		"discardButton": "変更を破棄"
	},
	"sections": {
		"providers": "プロバイダー",
		"autoApprove": "自動承認",
		"browser": "コンピューターアクセス",
		"checkpoints": "チェックポイント",
		"notifications": "通知",
		"contextManagement": "コンテキスト",
		"terminal": "ターミナル",
		"prompts": "プロンプト",
		"experimental": "実験的",
		"language": "言語",
		"about": "Kilo Codeについて",
		"display": "表示"
	},
	"prompts": {
		"description": "プロンプトの強化、コードの説明、問題の修正などの迅速なアクションに使用されるサポートプロンプトを設定します。これらのプロンプトは、Kilo Codeが一般的な開発タスクでより良いサポートを提供するのに役立ちます。"
	},
	"codeIndex": {
		"title": "コードベースのインデックス作成",
		"enableLabel": "コードベースのインデックス作成を有効化",
		"enableDescription": "<0>コードベースのインデックス作成</0>は、AIエンベディングを使用してプロジェクトのセマンティック検索インデックスを作成する実験的機能です。これにより、Kilo Codeは単なるキーワードではなく意味に基づいて関連するコードを見つけることで、大規模なコードベースをより良く理解し、ナビゲートできるようになります。",
		"providerLabel": "埋め込みプロバイダー",
		"selectProviderPlaceholder": "プロバイダーを選択",
		"openaiProvider": "OpenAI",
		"ollamaProvider": "Ollama",
		"openaiCompatibleProvider": "OpenAI互換",
		"openaiCompatibleBaseUrlLabel": "ベースURL：",
		"openaiCompatibleApiKeyLabel": "APIキー：",
		"openaiCompatibleModelDimensionLabel": "埋め込みディメンション：",
		"openaiCompatibleModelDimensionPlaceholder": "例：1536",
		"openaiCompatibleModelDimensionDescription": "モデルの埋め込みディメンション（出力サイズ）。この値についてはプロバイダーのドキュメントを確認してください。一般的な値：384、768、1536、3072。",
		"openaiKeyLabel": "OpenAIキー：",
		"modelLabel": "モデル",
		"selectModelPlaceholder": "モデルを選択",
		"ollamaUrlLabel": "Ollama URL：",
		"qdrantUrlLabel": "Qdrant URL",
		"qdrantKeyLabel": "Qdrantキー：",
		"startIndexingButton": "インデックス作成を開始",
		"clearIndexDataButton": "インデックスデータをクリア",
		"unsavedSettingsMessage": "インデックス作成プロセスを開始する前に設定を保存してください。",
		"clearDataDialog": {
			"title": "本当によろしいですか？",
			"description": "この操作は元に戻せません。コードベースのインデックスデータが完全に削除されます。",
			"cancelButton": "キャンセル",
			"confirmButton": "データをクリア"
		}
	},
	"autoApprove": {
		"description": "Kilo Codeが承認なしで自動的に操作を実行できるようにします。AIを完全に信頼し、関連するセキュリティリスクを理解している場合にのみ、これらの設定を有効にしてください。",
		"readOnly": {
			"label": "読み取り",
			"description": "有効にすると、Kilo Codeは承認ボタンをクリックすることなく、自動的にディレクトリの内容を表示してファイルを読み取ります。",
			"outsideWorkspace": {
				"label": "ワークスペース外のファイルを含める",
				"description": "Kilo Codeが承認なしで現在のワークスペース外のファイルを読み取ることを許可します。"
			}
		},
		"write": {
			"label": "書き込み",
			"description": "承認なしで自動的にファイルを作成・編集",
			"delayLabel": "診断が潜在的な問題を検出できるよう、書き込み後に遅延を設ける",
			"outsideWorkspace": {
				"label": "ワークスペース外のファイルを含める",
				"description": "Kilo Codeが承認なしで現在のワークスペース外のファイルを作成・編集することを許可します。"
			},
			"protected": {
				"label": "保護されたファイルを含める",
				"description": "Kilo Codeが保護されたファイル（.kilocodeignoreや.kilocode/設定ファイルなど）を承認なしで作成・編集することを許可します。"
			}
		},
		"browser": {
			"label": "ブラウザ",
			"description": "承認なしで自動的にブラウザアクションを実行 — 注意：コンピューター使用をサポートするモデルを使用している場合のみ適用されます"
		},
		"retry": {
			"label": "再試行",
			"description": "サーバーがエラーレスポンスを返した場合、自動的に失敗したAPIリクエストを再試行",
			"delayLabel": "リクエスト再試行前の遅延"
		},
		"mcp": {
			"label": "MCP",
			"description": "MCPサーバービューで個々のMCPツールの自動承認を有効にします（この設定とツールの「常に許可」チェックボックスの両方が必要）"
		},
		"modeSwitch": {
			"label": "モード",
			"description": "承認なしで自動的に異なるモード間を切り替え"
		},
		"subtasks": {
			"label": "サブタスク",
			"description": "承認なしでサブタスクの作成と完了を許可"
		},
		"execute": {
			"label": "実行",
			"description": "承認なしで自動的に許可されたターミナルコマンドを実行",
			"allowedCommands": "許可された自動実行コマンド",
			"allowedCommandsDescription": "「実行操作を常に承認」が有効な場合に自動実行できるコマンドプレフィックス。すべてのコマンドを許可するには * を追加します（注意して使用してください）。",
			"commandPlaceholder": "コマンドプレフィックスを入力（例：'git '）",
			"addButton": "追加"
		},
		"showMenu": {
			"label": "チャットビューに自動承認メニューを表示",
			"description": "有効にすると、自動承認メニューがチャットビューの下部に表示され、自動承認設定に素早くアクセスできます"
		},
		"apiRequestLimit": {
			"title": "最大リクエスト数",
			"description": "タスクを続行するための承認を求める前に、自動的にこの数のAPIリクエストを行います。",
			"unlimited": "無制限"
		}
	},
	"providers": {
		"providerDocumentation": "{{provider}}のドキュメント",
		"configProfile": "設定プロファイル",
		"description": "異なるAPI設定を保存して、プロバイダーと設定をすばやく切り替えることができます。",
		"apiProvider": "APIプロバイダー",
		"model": "モデル",
		"nameEmpty": "名前を空にすることはできません",
		"nameExists": "この名前のプロファイルは既に存在します",
		"deleteProfile": "プロファイルを削除",
		"invalidArnFormat": "無効なARN形式です。上記の例を確認してください。",
		"enterNewName": "新しい名前を入力してください",
		"addProfile": "プロファイルを追加",
		"renameProfile": "プロファイル名を変更",
		"newProfile": "新しい構成プロファイル",
		"enterProfileName": "プロファイル名を入力",
		"createProfile": "プロファイルを作成",
		"cannotDeleteOnlyProfile": "唯一のプロファイルは削除できません",
		"searchPlaceholder": "プロファイルを検索",
		"noMatchFound": "一致するプロファイルが見つかりません",
		"vscodeLmDescription": "VS Code言語モデルAPIを使用すると、他のVS Code拡張機能（GitHub Copilotなど）が提供するモデルを実行できます。最も簡単な方法は、VS Code MarketplaceからCopilotおよびCopilot Chat拡張機能をインストールすることです。",
		"awsCustomArnUse": "使用したいモデルの有効なAmazon Bedrock ARNを入力してください。形式の例:",
		"awsCustomArnDesc": "ARN内のリージョンが上で選択したAWSリージョンと一致していることを確認してください。",
		"openRouterApiKey": "OpenRouter APIキー",
		"getOpenRouterApiKey": "OpenRouter APIキーを取得",
		"apiKeyStorageNotice": "APIキーはVSCodeのシークレットストレージに安全に保存されます",
		"glamaApiKey": "Glama APIキー",
		"getGlamaApiKey": "Glama APIキーを取得",
		"useCustomBaseUrl": "カスタムベースURLを使用",
		"useReasoning": "推論を有効化",
		"useHostHeader": "カスタムHostヘッダーを使用",
		"useLegacyFormat": "レガシーOpenAI API形式を使用",
		"customHeaders": "カスタムヘッダー",
		"headerName": "ヘッダー名",
		"headerValue": "ヘッダー値",
		"noCustomHeaders": "カスタムヘッダーが定義されていません。+ ボタンをクリックして追加してください。",
		"requestyApiKey": "Requesty APIキー",
		"refreshModels": {
			"label": "モデルを更新",
			"hint": "最新のモデルを表示するには設定を再度開いてください。",
			"loading": "モデルリストを更新中...",
			"success": "モデルリストが正常に更新されました！",
			"error": "モデルリストの更新に失敗しました。もう一度お試しください。"
		},
		"getRequestyApiKey": "Requesty APIキーを取得",
		"openRouterTransformsText": "プロンプトとメッセージチェーンをコンテキストサイズに圧縮 (<a>OpenRouter Transforms</a>)",
		"anthropicApiKey": "Anthropic APIキー",
		"getAnthropicApiKey": "Anthropic APIキーを取得",
		"anthropicUseAuthToken": "Anthropic APIキーをX-Api-Keyの代わりにAuthorizationヘッダーとして渡す",
		"chutesApiKey": "Chutes APIキー",
		"getChutesApiKey": "Chutes APIキーを取得",
		"deepSeekApiKey": "DeepSeek APIキー",
		"getDeepSeekApiKey": "DeepSeek APIキーを取得",
		"geminiApiKey": "Gemini APIキー",
		"getGroqApiKey": "Groq APIキーを取得",
		"groqApiKey": "Groq APIキー",
		"getGeminiApiKey": "Gemini APIキーを取得",
		"openAiApiKey": "OpenAI APIキー",
		"apiKey": "APIキー",
		"openAiBaseUrl": "ベースURL",
		"getOpenAiApiKey": "OpenAI APIキーを取得",
		"mistralApiKey": "Mistral APIキー",
		"getMistralApiKey": "Mistral / Codestral APIキーを取得",
		"codestralBaseUrl": "Codestral ベースURL（オプション）",
		"codestralBaseUrlDesc": "Codestralモデルの代替URLを設定します。",
		"xaiApiKey": "xAI APIキー",
		"getXaiApiKey": "xAI APIキーを取得",
		"litellmApiKey": "LiteLLM APIキー",
		"litellmBaseUrl": "LiteLLM ベースURL",
		"awsCredentials": "AWS認証情報",
		"awsProfile": "AWSプロファイル",
		"awsProfileName": "AWSプロファイル名",
		"awsAccessKey": "AWSアクセスキー",
		"awsSecretKey": "AWSシークレットキー",
		"awsSessionToken": "AWSセッショントークン",
		"awsRegion": "AWSリージョン",
		"awsCrossRegion": "クロスリージョン推論を使用",
		"awsBedrockVpc": {
			"useCustomVpcEndpoint": "カスタムVPCエンドポイントを使用",
			"vpcEndpointUrlPlaceholder": "VPCエンドポイントURLを入力（任意）",
			"examples": "例："
		},
		"enablePromptCaching": "プロンプトキャッシュを有効化",
		"enablePromptCachingTitle": "サポートされているモデルのパフォーマンスを向上させ、コストを削減するためにプロンプトキャッシュを有効化します。",
		"cacheUsageNote": "注意：キャッシュの使用が表示されない場合は、別のモデルを選択してから希望のモデルを再度選択してみてください。",
		"vscodeLmModel": "言語モデル",
		"vscodeLmWarning": "注意：これは非常に実験的な統合であり、プロバイダーのサポートは異なります。モデルがサポートされていないというエラーが表示された場合、それはプロバイダー側の問題です。",
		"googleCloudSetup": {
			"title": "Google Cloud Vertex AIを使用するには：",
			"step1": "1. Google Cloudアカウントを作成し、Vertex AI APIを有効にして、希望するClaudeモデルを有効にします。",
			"step2": "2. Google Cloud CLIをインストールし、アプリケーションのデフォルト認証情報を設定します。",
			"step3": "3. または、認証情報付きのサービスアカウントを作成します。"
		},
		"googleCloudCredentials": "Google Cloud認証情報",
		"googleCloudKeyFile": "Google Cloudキーファイルパス",
		"googleCloudProjectId": "Google Cloudプロジェクトid",
		"googleCloudRegion": "Google Cloudリージョン",
		"lmStudio": {
			"baseUrl": "ベースURL（オプション）",
			"modelId": "モデルID",
			"speculativeDecoding": "推論デコーディングを有効化",
			"draftModelId": "ドラフトモデルID",
			"draftModelDesc": "推論デコーディングが正しく機能するには、ドラフトモデルは同じモデルファミリーから選択する必要があります。",
			"selectDraftModel": "ドラフトモデルを選択",
			"noModelsFound": "ドラフトモデルが見つかりません。LM Studioがサーバーモードで実行されていることを確認してください。",
			"description": "LM Studioを使用すると、ローカルコンピューターでモデルを実行できます。始め方については、<a>クイックスタートガイド</a>をご覧ください。また、この拡張機能で使用するには、LM Studioの<b>ローカルサーバー</b>機能を起動する必要があります。<span>注意：</span>Kilo Codeは複雑なプロンプトを使用し、Claudeモデルで最適に動作します。能力の低いモデルは期待通りに動作しない場合があります。"
		},
		"ollama": {
			"baseUrl": "ベースURL（オプション）",
			"modelId": "モデルID",
			"description": "Ollamaを使用すると、ローカルコンピューターでモデルを実行できます。始め方については、クイックスタートガイドをご覧ください。",
			"warning": "注意：Kilo Codeは複雑なプロンプトを使用し、Claudeモデルで最適に動作します。能力の低いモデルは期待通りに動作しない場合があります。"
		},
		"unboundApiKey": "Unbound APIキー",
		"getUnboundApiKey": "Unbound APIキーを取得",
		"unboundRefreshModelsSuccess": "モデルリストが更新されました！最新のモデルから選択できます。",
		"unboundInvalidApiKey": "無効なAPIキーです。APIキーを確認して、もう一度お試しください。",
		"humanRelay": {
			"description": "APIキーは不要ですが、ユーザーはウェブチャットAIに情報をコピー＆ペーストする必要があります。",
			"instructions": "使用中にダイアログボックスが表示され、現在のメッセージが自動的にクリップボードにコピーされます。これらをウェブ版のAI（ChatGPTやClaudeなど）に貼り付け、AIの返答をダイアログボックスにコピーして確認ボタンをクリックする必要があります。"
		},
		"openRouter": {
			"providerRouting": {
				"title": "OpenRouterプロバイダールーティング",
				"description": "OpenRouterはあなたのモデルに最適な利用可能なプロバイダーにリクエストを転送します。デフォルトでは、稼働時間を最大化するために、リクエストはトッププロバイダー間でロードバランスされます。ただし、このモデルに使用する特定のプロバイダーを選択することもできます。",
				"learnMore": "プロバイダールーティングについて詳しく知る"
			}
		},
		"cerebras": {
			"apiKey": "Cerebras APIキー",
			"getApiKey": "Cerebras APIキーを取得"
		},
		"customModel": {
			"capabilities": "カスタムOpenAI互換モデルの機能と価格を設定します。モデルの機能はKilo Codeのパフォーマンスに影響を与える可能性があるため、慎重に指定してください。",
			"maxTokens": {
				"label": "最大出力トークン",
				"description": "モデルが生成できる応答の最大トークン数。（サーバーが最大トークンを設定できるようにするには-1を指定します。）"
			},
			"contextWindow": {
				"label": "コンテキストウィンドウサイズ",
				"description": "モデルが処理できる総トークン数（入力＋出力）。"
			},
			"imageSupport": {
				"label": "画像サポート",
				"description": "このモデルは画像の処理と理解が可能ですか？"
			},
			"computerUse": {
				"label": "コンピューター使用",
				"description": "このモデルはブラウザとの対話が可能ですか？（例：Claude 3.7 Sonnet）"
			},
			"promptCache": {
				"label": "プロンプトキャッシュ",
				"description": "このモデルはプロンプトのキャッシュが可能ですか？"
			},
			"pricing": {
				"input": {
					"label": "入力価格",
					"description": "入力/プロンプトの100万トークンあたりのコスト。これはモデルにコンテキストと指示を送信するコストに影響します。"
				},
				"output": {
					"label": "出力価格",
					"description": "モデルの応答の100万トークンあたりのコスト。これは生成されたコンテンツと補完のコストに影響します。"
				},
				"cacheReads": {
					"label": "キャッシュ読み取り価格",
					"description": "キャッシュからの読み取りの100万トークンあたりのコスト。これはキャッシュされた応答を取得する際に課金される価格です。"
				},
				"cacheWrites": {
					"label": "キャッシュ書き込み価格",
					"description": "キャッシュへの書き込みの100万トークンあたりのコスト。これはプロンプトが初めてキャッシュされる際に課金される価格です。"
				}
			},
			"resetDefaults": "デフォルトにリセット"
		},
		"rateLimitSeconds": {
			"label": "レート制限",
			"description": "APIリクエスト間の最小時間。"
		},
		"reasoningEffort": {
			"label": "モデル推論の労力",
			"high": "高",
			"medium": "中",
			"low": "低"
		},
		"setReasoningLevel": "推論労力を有効にする"
	},
	"browser": {
		"enable": {
			"label": "ブラウザツールを有効化",
			"description": "有効にすると、コンピューター使用をサポートするモデルを使用する際に、Kilo Codeはウェブサイトとのやり取りにブラウザを使用できます。 <0>詳細情報</0>"
		},
		"viewport": {
			"label": "ビューポートサイズ",
			"description": "ブラウザインタラクションのビューポートサイズを選択します。これはウェブサイトの表示方法とインタラクション方法に影響します。",
			"options": {
				"largeDesktop": "大型デスクトップ (1280x800)",
				"smallDesktop": "小型デスクトップ (900x600)",
				"tablet": "タブレット (768x1024)",
				"mobile": "モバイル (360x640)"
			}
		},
		"screenshotQuality": {
			"label": "スクリーンショット品質",
			"description": "ブラウザスクリーンショットのWebP品質を調整します。高い値はより鮮明なスクリーンショットを提供しますが、token使用量が増加します。"
		},
		"remote": {
			"label": "リモートブラウザ接続を使用",
			"description": "リモートデバッグを有効にして実行しているChromeブラウザに接続します（--remote-debugging-port=9222）。",
			"urlPlaceholder": "カスタムURL（例：http://localhost:9222）",
			"testButton": "接続テスト",
			"testingButton": "テスト中...",
			"instructions": "DevToolsプロトコルホストアドレスを入力するか、Chromeのローカルインスタンスを自動検出するために空のままにします。接続テストボタンは、提供されている場合はカスタムURLを試み、フィールドが空の場合は自動検出します。"
		}
	},
	"checkpoints": {
		"enable": {
			"label": "自動チェックポイントを有効化",
			"description": "有効にすると、Kilo Codeはタスク実行中に自動的にチェックポイントを作成し、変更の確認や以前の状態への復帰を容易にします。 <0>詳細情報</0>"
		}
	},
	"notifications": {
		"sound": {
			"label": "サウンドエフェクトを有効化",
			"description": "有効にすると、Kilo Codeは通知やイベントのためにサウンドエフェクトを再生します。",
			"volumeLabel": "音量"
		},
		"tts": {
			"label": "音声合成を有効化",
			"description": "有効にすると、Kilo Codeは音声合成を使用して応答を音声で読み上げます。",
			"speedLabel": "速度"
		}
	},
	"contextManagement": {
		"description": "AIのコンテキストウィンドウに含まれる情報を制御し、token使用量とレスポンスの品質に影響します",
		"autoCondenseContextPercent": {
			"label": "インテリジェントなコンテキスト圧縮をトリガーするしきい値",
			"description": "コンテキストウィンドウがこのしきい値に達すると、Kilo Codeは自動的に圧縮します。"
		},
		"condensingApiConfiguration": {
			"label": "コンテキスト圧縮用のAPI設定",
			"description": "コンテキスト圧縮操作に使用するAPI設定を選択します。選択しない場合は現在のアクティブな設定が使用されます。",
			"useCurrentConfig": "現在の設定を使用"
		},
		"customCondensingPrompt": {
			"label": "カスタムコンテキスト圧縮プロンプト",
			"description": "コンテキスト圧縮に使用するシステムプロンプトをカスタマイズします。空のままにするとデフォルトのプロンプトが使用されます。",
			"placeholder": "ここにカスタム圧縮プロンプトを入力してください...\n\nデフォルトプロンプトと同じ構造を使用できます：\n- 過去の会話\n- 現在の作業\n- 重要な技術的概念\n- 関連するファイルとコード\n- 問題解決\n- 保留中のタスクと次のステップ",
			"reset": "デフォルトにリセット",
			"hint": "空 = デフォルトプロンプトを使用"
		},
		"autoCondenseContext": {
			"name": "インテリジェントなコンテキスト圧縮を自動的にトリガーする"
		},
		"openTabs": {
			"label": "オープンタブコンテキスト制限",
			"description": "コンテキストに含めるVSCodeオープンタブの最大数。高い値はより多くのコンテキストを提供しますが、token使用量が増加します。"
		},
		"workspaceFiles": {
			"label": "ワークスペースファイルコンテキスト制限",
			"description": "現在の作業ディレクトリの詳細に含めるファイルの最大数。高い値はより多くのコンテキストを提供しますが、token使用量が増加します。"
		},
		"rooignore": {
			"label": "リストと検索で.kilocodeignoreファイルを表示",
			"description": "有効にすると、.kilocodeignoreのパターンに一致するファイルがロックシンボル付きでリストに表示されます。無効にすると、これらのファイルはファイルリストや検索から完全に非表示になります。"
		},
		"maxReadFile": {
			"label": "ファイル読み込み自動切り詰めしきい値",
			"description": "モデルが開始/終了の値を指定しない場合、Kilo Codeはこの行数を読み込みます。この数がファイルの総行数より少ない場合、Kilo Codeはコード定義の行番号インデックスを生成します。特殊なケース：-1はKilo Codeにファイル全体を読み込むよう指示し（インデックス作成なし）、0は行を読み込まず最小限のコンテキストのために行インデックスのみを提供するよう指示します。低い値は初期コンテキスト使用量を最小限に抑え、後続の正確な行範囲の読み込みを可能にします。明示的な開始/終了の要求はこの設定による制限を受けません。",
			"lines": "行",
			"always_full_read": "常にファイル全体を読み込む"
		},
		"maxConcurrentFileReads": {
			"label": "同時ファイル読み取り制限",
			"description": "read_file ツールが同時に処理できるファイルの最大数。値を高くすると複数の小さなファイルの読み取りが速くなる可能性がありますが、メモリ使用量が増加します。"
		}
	},
	"terminal": {
		"basic": {
			"label": "ターミナル設定：基本",
			"description": "基本的なターミナル設定"
		},
		"advanced": {
			"label": "ターミナル設定：詳細",
			"description": "以下のオプションは設定を適用するためにターミナルの再起動が必要な場合があります"
		},
		"outputLineLimit": {
			"label": "ターミナル出力制限",
			"description": "コマンド実行時にターミナル出力に含める最大行数。超過すると中央から行が削除され、tokenを節約します。 <0>詳細情報</0>"
		},
		"shellIntegrationTimeout": {
			"label": "ターミナルシェル統合タイムアウト",
			"description": "コマンドを実行する前にシェル統合の初期化を待つ最大時間。シェルの起動時間が長いユーザーの場合、ターミナルで「Shell Integration Unavailable」エラーが表示される場合は、この値を増やす必要があるかもしれません。 <0>詳細情報</0>"
		},
		"shellIntegrationDisabled": {
			"label": "ターミナルシェル統合を無効にする",
			"description": "ターミナルコマンドが正しく機能しない場合や、「シェル統合が利用できません」というエラーが表示される場合は、これを有効にします。これにより、一部の高度なターミナル機能をバイパスして、コマンドを実行するより簡単な方法が使用されます。 <0>詳細情報</0>"
		},
		"commandDelay": {
			"label": "ターミナルコマンド遅延",
			"description": "コマンド実行後に追加する遅延時間（ミリ秒）。デフォルト設定の0は遅延を完全に無効にします。これはタイミングの問題があるターミナルでコマンド出力を完全にキャプチャするのに役立ちます。ほとんどのターミナルでは`PROMPT_COMMAND='sleep N'`を設定することで実装され、PowerShellは各コマンドの最後に`start-sleep`を追加します。元々はVSCodeバグ#237208の回避策で、必要ない場合があります。 <0>詳細情報</0>"
		},
		"compressProgressBar": {
			"label": "プログレスバー出力を圧縮",
			"description": "有効にすると、キャリッジリターン（\\r）を含むターミナル出力を処理して、実際のターミナルがコンテンツを表示する方法をシミュレートします。これによりプログレスバーの中間状態が削除され、最終状態のみが保持されるため、より関連性の高い情報のためのコンテキスト空間が節約されます。 <0>詳細情報</0>"
		},
		"powershellCounter": {
			"label": "PowerShellカウンター回避策を有効化",
			"description": "有効にすると、PowerShellコマンドにカウンターを追加して、コマンドの正しい実行を確保します。これは出力のキャプチャに問題がある可能性のあるPowerShellターミナルで役立ちます。 <0>詳細情報</0>"
		},
		"zshClearEolMark": {
			"label": "ZSH行末マークをクリア",
			"description": "有効にすると、PROMPT_EOL_MARK=''を設定してZSHの行末マークをクリアします。これにより、'%'などの特殊文字で終わるコマンド出力の解釈に関する問題を防ぎます。 <0>詳細情報</0>"
		},
		"zshOhMy": {
			"label": "Oh My Zsh 統合を有効化",
			"description": "有効にすると、ITERM_SHELL_INTEGRATION_INSTALLED=Yes を設定して Oh My Zsh シェル統合機能を有効にします。この設定を適用するには、IDEの再起動が必要な場合があります。 <0>詳細情報</0>"
		},
		"zshP10k": {
			"label": "Powerlevel10k 統合を有効化",
			"description": "有効にすると、POWERLEVEL9K_TERM_SHELL_INTEGRATION=true を設定して Powerlevel10k シェル統合機能を有効にします。 <0>詳細情報</0>"
		},
		"zdotdir": {
			"label": "ZDOTDIR 処理を有効化",
			"description": "有効にすると、zsh シェル統合を適切に処理するために ZDOTDIR 用の一時ディレクトリを作成します。これにより、zsh の設定を保持しながら VSCode のシェル統合が正しく機能します。 <0>詳細情報</0>"
		},
		"inheritEnv": {
			"label": "環境変数を継承",
			"description": "有効にすると、ターミナルは VSCode の親プロセスから環境変数を継承します。ユーザープロファイルで定義されたシェル統合設定などが含まれます。これは VSCode のグローバル設定 `terminal.integrated.inheritEnv` を直接切り替えます。 <0>詳細情報</0>"
		}
	},
	"advanced": {
		"diff": {
			"label": "diff経由の編集を有効化",
			"description": "有効にすると、Kilo Codeはファイルをより迅速に編集でき、切り詰められた全ファイル書き込みを自動的に拒否します。最新のClaude 4 Sonnetモデルで最良に機能します。",
			"strategy": {
				"label": "Diff戦略",
				"options": {
					"standard": "標準（単一ブロック）",
					"multiBlock": "実験的：マルチブロックdiff",
					"unified": "実験的：統合diff"
				},
				"descriptions": {
					"standard": "標準diff戦略は一度に1つのコードブロックに変更を適用します。",
					"unified": "統合diff戦略はdiffを適用するための複数のアプローチを取り、最良のアプローチを選択します。",
					"multiBlock": "マルチブロックdiff戦略は、1つのリクエストでファイル内の複数のコードブロックを更新できます。"
				}
			},
			"matchPrecision": {
				"label": "マッチ精度",
				"description": "このスライダーは、diffを適用する際にコードセクションがどれだけ正確に一致する必要があるかを制御します。低い値はより柔軟なマッチングを可能にしますが、誤った置換のリスクが高まります。100%未満の値は細心の注意を払って使用してください。"
			}
		}
	},
	"experimental": {
		"DIFF_STRATEGY_UNIFIED": {
			"name": "実験的な統合diff戦略を使用する",
			"description": "実験的な統合diff戦略を有効にします。この戦略はモデルエラーによる再試行の回数を減らす可能性がありますが、予期しない動作や不正確な編集を引き起こす可能性があります。リスクを理解し、すべての変更を注意深く確認する準備がある場合にのみ有効にしてください。"
		},
		"SEARCH_AND_REPLACE": {
			"name": "実験的な検索と置換ツールを使用する",
			"description": "実験的な検索と置換ツールを有効にし、Kilo Codeが1つのリクエストで検索語の複数のインスタンスを置き換えることを可能にします。"
		},
		"INSERT_BLOCK": {
			"name": "実験的なコンテンツ挿入ツールを使用する",
			"description": "実験的なコンテンツ挿入ツールを有効にし、Kilo Codeがdiffを作成せずに特定の行番号にコンテンツを挿入できるようにします。"
		},
		"POWER_STEERING": {
			"name": "実験的な「パワーステアリング」モードを使用する",
			"description": "有効にすると、Kilo Codeはより頻繁にモデルに現在のモード定義の詳細を思い出させます。これにより、役割定義とカスタム指示へのより強い遵守が実現しますが、メッセージごとにより多くのtokenを使用します。"
		},
		"AUTOCOMPLETE": {
			"name": "実験的な「オートコンプリート」機能を使用する",
			"description": "有効にすると、入力中にKilo Codeがインラインコードの提案を行います。"
		},
		"MULTI_SEARCH_AND_REPLACE": {
			"name": "実験的なマルチブロックdiffツールを使用する",
			"description": "有効にすると、Kilo Codeはマルチブロックdiffツールを使用します。これにより、1つのリクエストでファイル内の複数のコードブロックを更新しようとします。"
		},
		"CONCURRENT_FILE_READS": {
			"name": "並行ファイル読み取りを有効にする",
			"description": "有効にすると、Kilo Codeは1回のリクエストで複数のファイル を読み取ることができます。無効にすると、Kilo Codeはファイルを1つずつ読み取る必要があります。能力の低いモデルで作業する場合や、ファイルアクセスをより細かく制御したい場合は、無効にすると役立ちます。"
		},
		"MARKETPLACE": {
			"name": "Marketplaceを有効にする",
			"description": "有効にすると、MarketplaceからMCPとカスタムモードをインストールできます。"
		},
		"DISABLE_COMPLETION_COMMAND": {
			"name": "attempt_completionでのコマンド実行を無効にする",
			"description": "有効にすると、attempt_completionツールはコマンドを実行しません。これは、タスク完了時のコマンド実行の非推奨化に備えるための実験的な機能です。"
		},
		"MULTI_FILE_APPLY_DIFF": {
			"name": "同時ファイル編集を有効にする",
			"description": "有効にすると、Kilo Codeは単一のリクエストで複数のファイルを編集できます。無効にすると、Kilo Codeはファイルを一つずつ編集する必要があります。これを無効にすることで、能力の低いモデルで作業する場合や、ファイル変更をより細かく制御したい場合に役立ちます。"
		}
	},
	"promptCaching": {
		"label": "プロンプトキャッシュを無効化",
		"description": "チェックすると、Kilo Codeはこのモデルに対してプロンプトキャッシュを使用しません。"
	},
	"temperature": {
		"useCustom": "カスタム温度を使用",
		"description": "モデルの応答のランダム性を制御します。",
		"rangeDescription": "高い値は出力をよりランダムに、低い値はより決定論的にします。"
	},
	"modelInfo": {
		"supportsImages": "画像をサポート",
		"noImages": "画像をサポートしていません",
		"supportsComputerUse": "コンピュータ使用をサポート",
		"noComputerUse": "コンピュータ使用をサポートしていません",
		"supportsPromptCache": "プロンプトキャッシュをサポート",
		"noPromptCache": "プロンプトキャッシュをサポートしていません",
		"maxOutput": "最大出力",
		"inputPrice": "入力価格",
		"outputPrice": "出力価格",
		"cacheReadsPrice": "キャッシュ読み取り価格",
		"cacheWritesPrice": "キャッシュ書き込み価格",
		"enableStreaming": "ストリーミングを有効化",
		"enableR1Format": "R1モデルパラメータを有効にする",
		"enableR1FormatTips": "QWQなどのR1モデルを使用する際には、有効にする必要があります。400エラーを防ぐために",
		"useAzure": "Azureを使用",
		"azureApiVersion": "Azure APIバージョンを設定",
		"gemini": {
			"freeRequests": "* 1分間あたり{{count}}リクエストまで無料。それ以降は、プロンプトサイズに応じて課金されます。",
			"pricingDetails": "詳細は価格情報をご覧ください。",
			"billingEstimate": "* 課金は見積もりです - 正確な費用はプロンプトのサイズによって異なります。"
		}
	},
	"modelPicker": {
		"automaticFetch": "拡張機能は<serviceLink>{{serviceName}}</serviceLink>で利用可能な最新のモデルリストを自動的に取得します。どのモデルを選ぶべきか迷っている場合、Kilo Codeは<defaultModelLink>{{defaultModelId}}</defaultModelLink>で最適に動作します。また、「free」で検索すると、現在利用可能な無料オプションを見つけることができます。",
		"label": "モデル",
		"searchPlaceholder": "検索",
		"noMatchFound": "一致するものが見つかりません",
		"useCustomModel": "カスタムを使用: {{modelId}}"
	},
	"footer": {
		"feedback": "質問やフィードバックがある場合は、<githubLink>github.com/Kilo-Org/kilocode</githubLink>で問題を開くか、<redditLink>reddit.com/r/kilocode</redditLink>や<discordLink>kilocode.ai/discord</discordLink>に参加してください",
		"support": "財務に関するご質問は、<supportLink>hi@kilocode.ai</supportLink>のカスタマーサポートまでお問い合わせください",
		"telemetry": {
			"label": "匿名のエラーと使用状況レポートを許可",
			"description": "匿名の使用データとエラーレポートを送信してKilo Codeの改善にご協力ください。コード、プロンプト、個人情報が送信されることはありません。詳細については、プライバシーポリシーをご覧ください。"
		},
		"settings": {
			"import": "インポート",
			"export": "エクスポート",
			"reset": "リセット"
		}
	},
	"thinkingBudget": {
		"maxTokens": "最大 tokens",
		"maxThinkingTokens": "最大思考 tokens"
	},
	"validation": {
		"apiKey": "有効なAPIキーを入力してください。",
		"awsRegion": "Amazon Bedrockを使用するにはリージョンを選択してください。",
		"googleCloud": "有効なGoogle CloudプロジェクトIDとリージョンを入力してください。",
		"modelId": "有効なモデルIDを入力してください。",
		"modelSelector": "有効なモデルセレクターを入力してください。",
		"openAi": "有効なベースURL、APIキー、モデルIDを入力してください。",
		"arn": {
			"invalidFormat": "ARNの形式が無効です。フォーマット要件を確認してください。",
			"regionMismatch": "警告：ARN内のリージョン（{{arnRegion}}）が選択したリージョン（{{region}}）と一致しません。これによりアクセスの問題が発生する可能性があります。プロバイダーはARNのリージョンを使用します。"
		},
		"modelAvailability": "指定されたモデルID（{{modelId}}）は利用できません。別のモデルを選択してください。",
		"providerNotAllowed": "プロバイダー「{{provider}}」は組織によって許可されていません",
		"modelNotAllowed": "モデル「{{model}}」はプロバイダー「{{provider}}」に対して組織によって許可されていません",
		"profileInvalid": "このプロファイルには、組織によって許可されていないプロバイダーまたはモデルが含まれています"
	},
	"placeholders": {
		"apiKey": "API キーを入力...",
		"profileName": "プロファイル名を入力",
		"accessKey": "アクセスキーを入力...",
		"secretKey": "シークレットキーを入力...",
		"sessionToken": "セッショントークンを入力...",
		"credentialsJson": "認証情報 JSON を入力...",
		"keyFilePath": "キーファイルのパスを入力...",
		"projectId": "プロジェクト ID を入力...",
		"customArn": "ARN を入力（例：arn:aws:bedrock:us-east-1:123456789012:foundation-model/my-model）",
		"baseUrl": "ベース URL を入力...",
		"modelId": {
			"lmStudio": "例：meta-llama-3.1-8b-instruct",
			"lmStudioDraft": "例：lmstudio-community/llama-3.2-1b-instruct",
			"ollama": "例：llama3.1"
		},
		"numbers": {
			"maxTokens": "例：4096",
			"contextWindow": "例：128000",
			"inputPrice": "例：0.0001",
			"outputPrice": "例：0.0002",
			"cacheWritePrice": "例：0.00005"
		}
	},
	"defaults": {
		"ollamaUrl": "デフォルト：http://localhost:11434",
		"lmStudioUrl": "デフォルト：http://localhost:1234",
		"geminiUrl": "デフォルト：https://generativelanguage.googleapis.com"
	},
	"labels": {
		"customArn": "カスタム ARN",
		"useCustomArn": "カスタム ARN を使用..."
	},
<<<<<<< HEAD
	"display": {
		"taskTimeline": {
			"label": "タスクのタイムラインを表示",
			"description": "タスクメッセージの視覚的なタイムラインを表示し、種類ごとに色分けすることで、タスクの進捗状況を素早く確認したり、タスク履歴の特定のポイントまでスクロールバックしたりすることができます。"
		}
	}
=======
	"includeMaxOutputTokens": "最大出力トークンを含める",
	"includeMaxOutputTokensDescription": "APIリクエストで最大出力トークンパラメータを送信します。一部のプロバイダーはこれをサポートしていない場合があります。"
>>>>>>> 6ca706b0
}<|MERGE_RESOLUTION|>--- conflicted
+++ resolved
@@ -628,15 +628,12 @@
 		"customArn": "カスタム ARN",
 		"useCustomArn": "カスタム ARN を使用..."
 	},
-<<<<<<< HEAD
 	"display": {
 		"taskTimeline": {
 			"label": "タスクのタイムラインを表示",
 			"description": "タスクメッセージの視覚的なタイムラインを表示し、種類ごとに色分けすることで、タスクの進捗状況を素早く確認したり、タスク履歴の特定のポイントまでスクロールバックしたりすることができます。"
 		}
-	}
-=======
+	},
 	"includeMaxOutputTokens": "最大出力トークンを含める",
 	"includeMaxOutputTokensDescription": "APIリクエストで最大出力トークンパラメータを送信します。一部のプロバイダーはこれをサポートしていない場合があります。"
->>>>>>> 6ca706b0
 }