{
	"common": {
		"save": "Enregistrer",
		"done": "Terminé",
		"cancel": "Annuler",
		"reset": "Réinitialiser",
		"select": "Sélectionner",
		"add": "Ajouter un en-tête",
		"remove": "Supprimer"
	},
	"header": {
		"title": "Paramètres",
		"saveButtonTooltip": "Enregistrer les modifications",
		"nothingChangedTooltip": "Rien n'a changé",
		"doneButtonTooltip": "Ignorer les modifications non enregistrées et fermer le panneau des paramètres"
	},
	"unsavedChangesDialog": {
		"title": "Modifications non enregistrées",
		"description": "Voulez-vous ignorer les modifications et continuer ?",
		"cancelButton": "Annuler",
		"discardButton": "Ignorer les modifications"
	},
	"sections": {
		"providers": "Fournisseurs",
		"autoApprove": "Auto-approbation",
		"browser": "Accès ordinateur",
		"checkpoints": "Points de contrôle",
		"notifications": "Notifications",
		"contextManagement": "Contexte",
		"terminal": "Terminal",
		"experimental": "Expérimental",
		"language": "Langue",
		"about": "À propos de Kilo Code"
	},
	"autoApprove": {
		"description": "Permettre à Kilo Code d'effectuer automatiquement des opérations sans requérir d'approbation. Activez ces paramètres uniquement si vous faites entièrement confiance à l'IA et que vous comprenez les risques de sécurité associés.",
		"readOnly": {
			"label": "Lecture",
			"description": "Lorsque cette option est activée, Kilo Code affichera automatiquement le contenu des répertoires et lira les fichiers sans que vous ayez à cliquer sur le bouton Approuver.",
			"outsideWorkspace": {
				"label": "Inclure les fichiers en dehors de l'espace de travail",
				"description": "Permettre à Kilo Code de lire des fichiers en dehors de l'espace de travail actuel sans nécessiter d'approbation."
			}
		},
		"write": {
			"label": "Écriture",
			"description": "Créer et modifier automatiquement des fichiers sans nécessiter d'approbation",
			"delayLabel": "Délai après les écritures pour permettre aux diagnostics de détecter les problèmes potentiels",
			"outsideWorkspace": {
				"label": "Inclure les fichiers en dehors de l'espace de travail",
				"description": "Permettre à Kilo Code de créer et modifier des fichiers en dehors de l'espace de travail actuel sans nécessiter d'approbation."
			}
		},
		"browser": {
			"label": "Navigateur",
			"description": "Effectuer automatiquement des actions du navigateur sans nécessiter d'approbation. Remarque : S'applique uniquement lorsque le modèle prend en charge l'utilisation de l'ordinateur"
		},
		"retry": {
			"label": "Réessayer",
			"description": "Réessayer automatiquement les requêtes API échouées lorsque le serveur renvoie une réponse d'erreur",
			"delayLabel": "Délai avant de réessayer la requête"
		},
		"mcp": {
			"label": "MCP",
			"description": "Activer l'approbation automatique des outils MCP individuels dans la vue des serveurs MCP (nécessite à la fois ce paramètre et la case à cocher \"Toujours autoriser\" de l'outil)"
		},
		"modeSwitch": {
			"label": "Mode",
			"description": "Basculer automatiquement entre différents modes sans nécessiter d'approbation"
		},
		"subtasks": {
			"label": "Sous-tâches",
			"description": "Permettre la création et l'achèvement des sous-tâches sans nécessiter d'approbation"
		},
		"execute": {
			"label": "Exécuter",
			"description": "Exécuter automatiquement les commandes de terminal autorisées sans nécessiter d'approbation",
			"allowedCommands": "Commandes auto-exécutables autorisées",
			"allowedCommandsDescription": "Préfixes de commandes qui peuvent être auto-exécutés lorsque \"Toujours approuver les opérations d'exécution\" est activé. Ajoutez * pour autoriser toutes les commandes (à utiliser avec précaution).",
			"commandPlaceholder": "Entrez le préfixe de commande (ex. 'git ')",
			"addButton": "Ajouter"
		},
<<<<<<< HEAD
		"showMenu": {
			"label": "Afficher le menu d'approbation automatique dans la vue de chat",
			"description": "Lorsque cette option est activée, le menu d'approbation automatique sera affiché en bas de la vue de chat, permettant un accès rapide aux paramètres d'approbation automatique"
=======
		"apiRequestLimit": {
			"title": "Requêtes maximales",
			"description": "Effectuer automatiquement ce nombre de requêtes API avant de demander l'approbation pour continuer la tâche.",
			"unlimited": "Illimité"
>>>>>>> dbb58f08
		}
	},
	"providers": {
		"providerDocumentation": "Documentation {{provider}}",
		"configProfile": "Profil de configuration",
		"description": "Enregistrez différentes configurations d'API pour basculer rapidement entre les fournisseurs et les paramètres.",
		"apiProvider": "Fournisseur d'API",
		"model": "Modèle",
		"nameEmpty": "Le nom ne peut pas être vide",
		"nameExists": "Un profil avec ce nom existe déjà",
		"deleteProfile": "Supprimer le profil",
		"invalidArnFormat": "Format ARN invalide. Veuillez vérifier les exemples ci-dessus.",
		"enterNewName": "Entrez un nouveau nom",
		"addProfile": "Ajouter un profil",
		"renameProfile": "Renommer le profil",
		"newProfile": "Nouveau profil de configuration",
		"enterProfileName": "Entrez le nom du profil",
		"createProfile": "Créer un profil",
		"cannotDeleteOnlyProfile": "Impossible de supprimer le seul profil",
		"searchPlaceholder": "Rechercher des profils",
		"noMatchFound": "Aucun profil correspondant trouvé",
		"vscodeLmDescription": "L'API du modèle de langage VS Code vous permet d'exécuter des modèles fournis par d'autres extensions VS Code (y compris, mais sans s'y limiter, GitHub Copilot). Le moyen le plus simple de commencer est d'installer les extensions Copilot et Copilot Chat depuis le VS Code Marketplace.",
		"awsCustomArnUse": "Entrez un ARN Amazon Bedrock valide pour le modèle que vous souhaitez utiliser. Exemples de format :",
		"awsCustomArnDesc": "Assurez-vous que la région dans l'ARN correspond à la région AWS sélectionnée ci-dessus.",
		"openRouterApiKey": "Clé API OpenRouter",
		"getOpenRouterApiKey": "Obtenir la clé API OpenRouter",
		"apiKeyStorageNotice": "Les clés API sont stockées en toute sécurité dans le stockage sécurisé de VSCode",
		"glamaApiKey": "Clé API Glama",
		"getGlamaApiKey": "Obtenir la clé API Glama",
		"useCustomBaseUrl": "Utiliser une URL de base personnalisée",
		"useHostHeader": "Utiliser un en-tête Host personnalisé",
		"useLegacyFormat": "Utiliser le format API OpenAI hérité",
		"customHeaders": "En-têtes personnalisés",
		"headerName": "Nom de l'en-tête",
		"headerValue": "Valeur de l'en-tête",
		"noCustomHeaders": "Aucun en-tête personnalisé défini. Cliquez sur le bouton + pour en ajouter un.",
		"requestyApiKey": "Clé API Requesty",
		"refreshModels": {
			"label": "Actualiser les modèles",
			"hint": "Veuillez rouvrir les paramètres pour voir les modèles les plus récents."
		},
		"getRequestyApiKey": "Obtenir la clé API Requesty",
		"openRouterTransformsText": "Compresser les prompts et chaînes de messages à la taille du contexte (<a>Transformations OpenRouter</a>)",
		"anthropicApiKey": "Clé API Anthropic",
		"getAnthropicApiKey": "Obtenir la clé API Anthropic",
		"anthropicUseAuthToken": "Passer la clé API Anthropic comme en-tête d'autorisation au lieu de X-Api-Key",
		"chutesApiKey": "Clé API Chutes",
		"getChutesApiKey": "Obtenir la clé API Chutes",
		"deepSeekApiKey": "Clé API DeepSeek",
		"getDeepSeekApiKey": "Obtenir la clé API DeepSeek",
		"geminiApiKey": "Clé API Gemini",
		"getGroqApiKey": "Obtenir la clé API Groq",
		"groqApiKey": "Clé API Groq",
		"getGeminiApiKey": "Obtenir la clé API Gemini",
		"openAiApiKey": "Clé API OpenAI",
		"openAiBaseUrl": "URL de base",
		"getOpenAiApiKey": "Obtenir la clé API OpenAI",
		"mistralApiKey": "Clé API Mistral",
		"getMistralApiKey": "Obtenir la clé API Mistral / Codestral",
		"codestralBaseUrl": "URL de base Codestral (Optionnel)",
		"codestralBaseUrlDesc": "Définir une URL alternative pour le modèle Codestral.",
		"xaiApiKey": "Clé API xAI",
		"getXaiApiKey": "Obtenir la clé API xAI",
		"litellmApiKey": "Clé API LiteLLM",
		"litellmBaseUrl": "URL de base LiteLLM",
		"awsCredentials": "Identifiants AWS",
		"awsProfile": "Profil AWS",
		"awsProfileName": "Nom du profil AWS",
		"awsAccessKey": "Clé d'accès AWS",
		"awsSecretKey": "Clé secrète AWS",
		"awsSessionToken": "Jeton de session AWS",
		"awsRegion": "Région AWS",
		"awsCrossRegion": "Utiliser l'inférence inter-régions",
		"enablePromptCaching": "Activer la mise en cache des prompts",
		"enablePromptCachingTitle": "Activer la mise en cache des prompts pour améliorer les performances et réduire les coûts pour les modèles pris en charge.",
		"cacheUsageNote": "Remarque : Si vous ne voyez pas l'utilisation du cache, essayez de sélectionner un modèle différent puis de sélectionner à nouveau votre modèle souhaité.",
		"vscodeLmModel": "Modèle de langage",
		"vscodeLmWarning": "Remarque : Il s'agit d'une intégration très expérimentale et le support des fournisseurs variera. Si vous recevez une erreur concernant un modèle non pris en charge, c'est un problème du côté du fournisseur.",
		"googleCloudSetup": {
			"title": "Pour utiliser Google Cloud Vertex AI, vous devez :",
			"step1": "1. Créer un compte Google Cloud, activer l'API Vertex AI et activer les modèles Claude souhaités.",
			"step2": "2. Installer Google Cloud CLI et configurer les identifiants par défaut de l'application.",
			"step3": "3. Ou créer un compte de service avec des identifiants."
		},
		"googleCloudCredentials": "Identifiants Google Cloud",
		"googleCloudKeyFile": "Chemin du fichier de clé Google Cloud",
		"googleCloudProjectId": "ID du projet Google Cloud",
		"googleCloudRegion": "Région Google Cloud",
		"lmStudio": {
			"baseUrl": "URL de base (optionnel)",
			"modelId": "ID du modèle",
			"speculativeDecoding": "Activer le décodage spéculatif",
			"draftModelId": "ID du modèle brouillon",
			"draftModelDesc": "Le modèle brouillon doit être de la même famille de modèles pour que le décodage spéculatif fonctionne correctement.",
			"selectDraftModel": "Sélectionner le modèle brouillon",
			"noModelsFound": "Aucun modèle brouillon trouvé. Veuillez vous assurer que LM Studio est en cours d'exécution avec le mode serveur activé.",
			"description": "LM Studio vous permet d'exécuter des modèles localement sur votre ordinateur. Pour obtenir des instructions sur la mise en route, consultez leur <a>guide de démarrage rapide</a>. Vous devrez également démarrer la fonction <b>serveur local</b> de LM Studio pour l'utiliser avec cette extension. <span>Remarque :</span> Kilo Code utilise des prompts complexes et fonctionne mieux avec les modèles Claude. Les modèles moins performants peuvent ne pas fonctionner comme prévu."
		},
		"ollama": {
			"baseUrl": "URL de base (optionnel)",
			"modelId": "ID du modèle",
			"description": "Ollama vous permet d'exécuter des modèles localement sur votre ordinateur. Pour obtenir des instructions sur la mise en route, consultez le guide de démarrage rapide.",
			"warning": "Remarque : Kilo Code utilise des prompts complexes et fonctionne mieux avec les modèles Claude. Les modèles moins performants peuvent ne pas fonctionner comme prévu."
		},
		"unboundApiKey": "Clé API Unbound",
		"getUnboundApiKey": "Obtenir la clé API Unbound",
		"unboundRefreshModelsSuccess": "Liste des modèles mise à jour ! Vous pouvez maintenant sélectionner parmi les derniers modèles.",
		"unboundInvalidApiKey": "Clé API invalide. Veuillez vérifier votre clé API et réessayer.",
		"humanRelay": {
			"description": "Aucune clé API n'est requise, mais l'utilisateur doit aider à copier et coller les informations dans le chat web de l'IA.",
			"instructions": "Pendant l'utilisation, une boîte de dialogue apparaîtra et le message actuel sera automatiquement copié dans le presse-papiers. Vous devez le coller dans les versions web de l'IA (comme ChatGPT ou Claude), puis copier la réponse de l'IA dans la boîte de dialogue et cliquer sur le bouton de confirmation."
		},
		"openRouter": {
			"providerRouting": {
				"title": "Routage des fournisseurs OpenRouter",
				"description": "OpenRouter dirige les requêtes vers les meilleurs fournisseurs disponibles pour votre modèle. Par défaut, les requêtes sont équilibrées entre les principaux fournisseurs pour maximiser la disponibilité. Cependant, vous pouvez choisir un fournisseur spécifique à utiliser pour ce modèle.",
				"learnMore": "En savoir plus sur le routage des fournisseurs"
			}
		},
		"customModel": {
			"capabilities": "Configurez les capacités et les prix pour votre modèle personnalisé compatible OpenAI. Soyez prudent lors de la spécification des capacités du modèle, car elles peuvent affecter le fonctionnement de Kilo Code.",
			"maxTokens": {
				"label": "Tokens de sortie maximum",
				"description": "Nombre maximum de tokens que le modèle peut générer dans une réponse. (Spécifiez -1 pour permettre au serveur de définir les tokens maximum.)"
			},
			"contextWindow": {
				"label": "Taille de la fenêtre de contexte",
				"description": "Total des tokens (entrée + sortie) que le modèle peut traiter."
			},
			"imageSupport": {
				"label": "Support des images",
				"description": "Ce modèle est-il capable de traiter et de comprendre les images ?"
			},
			"computerUse": {
				"label": "Utilisation de l'ordinateur",
				"description": "Ce modèle est-il capable d'interagir avec un navigateur ? (ex. Claude 3.7 Sonnet)"
			},
			"promptCache": {
				"label": "Mise en cache des prompts",
				"description": "Ce modèle est-il capable de mettre en cache les prompts ?"
			},
			"pricing": {
				"input": {
					"label": "Prix d'entrée",
					"description": "Coût par million de tokens dans l'entrée/prompt. Cela affecte le coût d'envoi du contexte et des instructions au modèle."
				},
				"output": {
					"label": "Prix de sortie",
					"description": "Coût par million de tokens dans la réponse du modèle. Cela affecte le coût du contenu généré et des complétions."
				},
				"cacheReads": {
					"label": "Prix des lectures de cache",
					"description": "Coût par million de tokens pour la lecture depuis le cache. C'est le prix facturé lors de la récupération d'une réponse mise en cache."
				},
				"cacheWrites": {
					"label": "Prix des écritures de cache",
					"description": "Coût par million de tokens pour l'écriture dans le cache. C'est le prix facturé lors de la première mise en cache d'un prompt."
				}
			},
			"resetDefaults": "Réinitialiser les valeurs par défaut"
		},
		"rateLimitSeconds": {
			"label": "Limite de débit",
			"description": "Temps minimum entre les requêtes API."
		},
		"reasoningEffort": {
			"label": "Effort de raisonnement du modèle",
			"high": "Élevé",
			"medium": "Moyen",
			"low": "Faible"
		},
		"setReasoningLevel": "Activer l'effort de raisonnement"
	},
	"browser": {
		"enable": {
			"label": "Activer l'outil de navigateur",
			"description": "Lorsque cette option est activée, Kilo Code peut utiliser un navigateur pour interagir avec des sites web lors de l'utilisation de modèles qui prennent en charge l'utilisation de l'ordinateur. <0>En savoir plus</0>"
		},
		"viewport": {
			"label": "Taille de la fenêtre d'affichage",
			"description": "Sélectionnez la taille de la fenêtre d'affichage pour les interactions du navigateur. Cela affecte la façon dont les sites web sont affichés et dont on interagit avec eux.",
			"options": {
				"largeDesktop": "Grand bureau (1280x800)",
				"smallDesktop": "Petit bureau (900x600)",
				"tablet": "Tablette (768x1024)",
				"mobile": "Mobile (360x640)"
			}
		},
		"screenshotQuality": {
			"label": "Qualité des captures d'écran",
			"description": "Ajustez la qualité WebP des captures d'écran du navigateur. Des valeurs plus élevées fournissent des captures plus claires mais augmentent l'utilisation de token."
		},
		"remote": {
			"label": "Utiliser une connexion de navigateur distant",
			"description": "Se connecter à un navigateur Chrome exécuté avec le débogage à distance activé (--remote-debugging-port=9222).",
			"urlPlaceholder": "URL personnalisée (ex. http://localhost:9222)",
			"testButton": "Tester la connexion",
			"testingButton": "Test en cours...",
			"instructions": "Entrez l'adresse hôte du protocole DevTools ou laissez vide pour découvrir automatiquement les instances Chrome locales. Le bouton Tester la connexion essaiera l'URL personnalisée si fournie, ou découvrira automatiquement si le champ est vide."
		}
	},
	"checkpoints": {
		"enable": {
			"label": "Activer les points de contrôle automatiques",
			"description": "Lorsque cette option est activée, Kilo Code créera automatiquement des points de contrôle pendant l'exécution des tâches, facilitant la révision des modifications ou le retour à des états antérieurs. <0>En savoir plus</0>"
		}
	},
	"notifications": {
		"sound": {
			"label": "Activer les effets sonores",
			"description": "Lorsque cette option est activée, Kilo Code jouera des effets sonores pour les notifications et les événements.",
			"volumeLabel": "Volume"
		},
		"tts": {
			"label": "Activer la synthèse vocale",
			"description": "Lorsque cette option est activée, Kilo Code lira ses réponses à haute voix en utilisant la synthèse vocale.",
			"speedLabel": "Vitesse"
		}
	},
	"contextManagement": {
		"description": "Contrôlez quelles informations sont incluses dans la fenêtre de contexte de l'IA, affectant l'utilisation de token et la qualité des réponses",
		"openTabs": {
			"label": "Limite de contexte des onglets ouverts",
			"description": "Nombre maximum d'onglets VSCode ouverts à inclure dans le contexte. Des valeurs plus élevées fournissent plus de contexte mais augmentent l'utilisation de token."
		},
		"workspaceFiles": {
			"label": "Limite de contexte des fichiers de l'espace de travail",
			"description": "Nombre maximum de fichiers à inclure dans les détails du répertoire de travail actuel. Des valeurs plus élevées fournissent plus de contexte mais augmentent l'utilisation de token."
		},
		"rooignore": {
			"label": "Afficher les fichiers .kilocodeignore dans les listes et recherches",
			"description": "Lorsque cette option est activée, les fichiers correspondant aux modèles dans .kilocodeignore seront affichés dans les listes avec un symbole de cadenas. Lorsqu'elle est désactivée, ces fichiers seront complètement masqués des listes de fichiers et des recherches."
		},
		"maxReadFile": {
			"label": "Seuil d'auto-troncature de lecture de fichier",
			"description": "Kilo Code lit ce nombre de lignes lorsque le modèle omet les valeurs de début/fin. Si ce nombre est inférieur au total du fichier, Kilo Code génère un index des numéros de ligne des définitions de code. Cas spéciaux : -1 indique à Kilo Code de lire le fichier entier (sans indexation), et 0 indique de ne lire aucune ligne et de fournir uniquement les index de ligne pour un contexte minimal. Des valeurs plus basses minimisent l'utilisation initiale du contexte, permettant des lectures ultérieures de plages de lignes précises. Les requêtes avec début/fin explicites ne sont pas limitées par ce paramètre.",
			"lines": "lignes",
			"always_full_read": "Toujours lire le fichier entier"
		}
	},
	"terminal": {
		"basic": {
			"label": "Paramètres du terminal : Base",
			"description": "Paramètres de base du terminal"
		},
		"advanced": {
			"label": "Paramètres du terminal : Avancé",
			"description": "Les options suivantes peuvent nécessiter un redémarrage du terminal pour appliquer le paramètre."
		},
		"outputLineLimit": {
			"label": "Limite de sortie du terminal",
			"description": "Nombre maximum de lignes à inclure dans la sortie du terminal lors de l'exécution de commandes. Lorsque ce nombre est dépassé, les lignes seront supprimées du milieu, économisant des token. <0>En savoir plus</0>"
		},
		"shellIntegrationTimeout": {
			"label": "Délai d'intégration du shell du terminal",
			"description": "Temps maximum d'attente pour l'initialisation de l'intégration du shell avant d'exécuter des commandes. Pour les utilisateurs avec des temps de démarrage de shell longs, cette valeur peut nécessiter d'être augmentée si vous voyez des erreurs \"Shell Integration Unavailable\" dans le terminal. <0>En savoir plus</0>"
		},
		"shellIntegrationDisabled": {
			"label": "Désactiver l'intégration du shell du terminal",
			"description": "Active ceci si les commandes du terminal ne fonctionnent pas correctement ou si tu vois des erreurs 'Shell Integration Unavailable'. Cela utilise une méthode plus simple pour exécuter les commandes, en contournant certaines fonctionnalités avancées du terminal. <0>En savoir plus</0>"
		},
		"commandDelay": {
			"label": "Délai de commande du terminal",
			"description": "Délai en millisecondes à ajouter après l'exécution de la commande. Le paramètre par défaut de 0 désactive complètement le délai. Cela peut aider à garantir que la sortie de la commande est entièrement capturée dans les terminaux avec des problèmes de synchronisation. Dans la plupart des terminaux, cela est implémenté en définissant `PROMPT_COMMAND='sleep N'` et Powershell ajoute `start-sleep` à la fin de chaque commande. À l'origine, c'était une solution pour le bug VSCode#237208 et peut ne pas être nécessaire. <0>En savoir plus</0>"
		},
		"compressProgressBar": {
			"label": "Compresser la sortie des barres de progression",
			"description": "Lorsque activé, traite la sortie du terminal avec des retours chariot (\\r) pour simuler l'affichage d'un terminal réel. Cela supprime les états intermédiaires des barres de progression, ne conservant que l'état final, ce qui économise de l'espace de contexte pour des informations plus pertinentes. <0>En savoir plus</0>"
		},
		"powershellCounter": {
			"label": "Activer le contournement du compteur PowerShell",
			"description": "Lorsqu'activé, ajoute un compteur aux commandes PowerShell pour assurer une exécution correcte des commandes. Cela aide avec les terminaux PowerShell qui peuvent avoir des problèmes de capture de sortie. <0>En savoir plus</0>"
		},
		"zshClearEolMark": {
			"label": "Effacer la marque de fin de ligne ZSH",
			"description": "Lorsqu'activé, efface la marque de fin de ligne ZSH en définissant PROMPT_EOL_MARK=''. Cela évite les problèmes d'interprétation de la sortie des commandes lorsqu'elle se termine par des caractères spéciaux comme '%'. <0>En savoir plus</0>"
		},
		"zshOhMy": {
			"label": "Activer l'intégration Oh My Zsh",
			"description": "Lorsqu'activé, définit ITERM_SHELL_INTEGRATION_INSTALLED=Yes pour activer les fonctionnalités d'intégration du shell Oh My Zsh. L'application de ce paramètre peut nécessiter le redémarrage de l'IDE. <0>En savoir plus</0>"
		},
		"zshP10k": {
			"label": "Activer l'intégration Powerlevel10k",
			"description": "Lorsqu'activé, définit POWERLEVEL9K_TERM_SHELL_INTEGRATION=true pour activer les fonctionnalités d'intégration du shell Powerlevel10k. <0>En savoir plus</0>"
		},
		"zdotdir": {
			"label": "Activer la gestion ZDOTDIR",
			"description": "Lorsque activé, crée un répertoire temporaire pour ZDOTDIR afin de gérer correctement l'intégration du shell zsh. Cela garantit le bon fonctionnement de l'intégration du shell VSCode avec zsh tout en préservant votre configuration zsh. <0>En savoir plus</0>"
		},
		"inheritEnv": {
			"label": "Hériter des variables d'environnement",
			"description": "Lorsqu'activé, le terminal hérite des variables d'environnement du processus parent VSCode, comme les paramètres d'intégration du shell définis dans le profil utilisateur. Cela bascule directement le paramètre global VSCode `terminal.integrated.inheritEnv`. <0>En savoir plus</0>"
		}
	},
	"advanced": {
		"diff": {
			"label": "Activer l'édition via des diffs",
			"description": "Lorsque cette option est activée, Kilo Code pourra éditer des fichiers plus rapidement et rejettera automatiquement les écritures de fichiers complets tronqués. Fonctionne mieux avec le dernier modèle Claude 3.7 Sonnet.",
			"strategy": {
				"label": "Stratégie de diff",
				"options": {
					"standard": "Standard (Bloc unique)",
					"multiBlock": "Expérimental : Diff multi-blocs",
					"unified": "Expérimental : Diff unifié"
				},
				"descriptions": {
					"standard": "La stratégie de diff standard applique les modifications à un seul bloc de code à la fois.",
					"unified": "La stratégie de diff unifié prend plusieurs approches pour appliquer les diffs et choisit la meilleure approche.",
					"multiBlock": "La stratégie de diff multi-blocs permet de mettre à jour plusieurs blocs de code dans un fichier en une seule requête."
				}
			},
			"matchPrecision": {
				"label": "Précision de correspondance",
				"description": "Ce curseur contrôle la précision avec laquelle les sections de code doivent correspondre lors de l'application des diffs. Des valeurs plus basses permettent des correspondances plus flexibles mais augmentent le risque de remplacements incorrects. Utilisez des valeurs inférieures à 100 % avec une extrême prudence."
			}
		}
	},
	"experimental": {
		"warning": "⚠️",
		"autoCondenseContextPercent": {
			"label": "Seuil pour déclencher la condensation intelligente du contexte",
			"description": "Lorsque la fenêtre de contexte atteint ce seuil, Roo la condensera automatiquement."
		},
		"AUTO_CONDENSE_CONTEXT": {
			"name": "Déclencher automatiquement la condensation intelligente du contexte",
			"description": "La condensation intelligente du contexte utilise un appel LLM pour résumer la conversation passée lorsque la fenêtre de contexte de la tâche atteint un seuil prédéfini, plutôt que de supprimer les anciens messages lorsque le contexte est plein."
		},
		"DIFF_STRATEGY_UNIFIED": {
			"name": "Utiliser la stratégie diff unifiée expérimentale",
			"description": "Activer la stratégie diff unifiée expérimentale. Cette stratégie pourrait réduire le nombre de tentatives causées par des erreurs de modèle, mais peut provoquer des comportements inattendus ou des modifications incorrectes. Activez-la uniquement si vous comprenez les risques et êtes prêt à examiner attentivement tous les changements."
		},
		"SEARCH_AND_REPLACE": {
			"name": "Utiliser l'outil de recherche et remplacement expérimental",
			"description": "Activer l'outil de recherche et remplacement expérimental, permettant à Kilo Code de remplacer plusieurs occurrences d'un terme de recherche en une seule requête."
		},
		"INSERT_BLOCK": {
			"name": "Utiliser l'outil d'insertion de contenu expérimental",
			"description": "Activer l'outil d'insertion de contenu expérimental, permettant à Kilo Code d'insérer du contenu à des numéros de ligne spécifiques sans avoir besoin de créer un diff."
		},
		"POWER_STEERING": {
			"name": "Utiliser le mode \"direction assistée\" expérimental",
			"description": "Lorsqu'il est activé, Kilo Code rappellera plus fréquemment au modèle les détails de sa définition de mode actuelle. Cela conduira à une adhérence plus forte aux définitions de rôles et aux instructions personnalisées, mais utilisera plus de tokens par message."
		},
		"MULTI_SEARCH_AND_REPLACE": {
			"name": "Utiliser l'outil diff multi-blocs expérimental",
			"description": "Lorsqu'il est activé, Kilo Code utilisera l'outil diff multi-blocs. Cela tentera de mettre à jour plusieurs blocs de code dans le fichier en une seule requête."
		}
	},
	"promptCaching": {
		"label": "Désactiver la mise en cache des prompts",
		"description": "Lorsque cette option est cochée, Kilo Code n'utilisera pas la mise en cache des prompts pour ce modèle."
	},
	"temperature": {
		"useCustom": "Utiliser une température personnalisée",
		"description": "Contrôle l'aléatoire dans les réponses du modèle.",
		"rangeDescription": "Des valeurs plus élevées rendent la sortie plus aléatoire, des valeurs plus basses la rendent plus déterministe."
	},
	"modelInfo": {
		"supportsImages": "Prend en charge les images",
		"noImages": "Ne prend pas en charge les images",
		"supportsComputerUse": "Prend en charge l'utilisation de l'ordinateur",
		"noComputerUse": "Ne prend pas en charge l'utilisation de l'ordinateur",
		"supportsPromptCache": "Prend en charge la mise en cache des prompts",
		"noPromptCache": "Ne prend pas en charge la mise en cache des prompts",
		"maxOutput": "Sortie maximale",
		"inputPrice": "Prix d'entrée",
		"outputPrice": "Prix de sortie",
		"cacheReadsPrice": "Prix des lectures de cache",
		"cacheWritesPrice": "Prix des écritures de cache",
		"enableStreaming": "Activer le streaming",
		"enableR1Format": "Activer les paramètres du modèle R1",
		"enableR1FormatTips": "Doit être activé lors de l'utilisation de modèles R1 tels que QWQ, pour éviter l'erreur 400",
		"useAzure": "Utiliser Azure",
		"azureApiVersion": "Définir la version de l'API Azure",
		"gemini": {
			"freeRequests": "* Gratuit jusqu'à {{count}} requêtes par minute. Après cela, la facturation dépend de la taille du prompt.",
			"pricingDetails": "Pour plus d'informations, voir les détails de tarification.",
			"billingEstimate": "* La facturation est une estimation - le coût exact dépend de la taille du prompt."
		}
	},
	"modelPicker": {
		"automaticFetch": "L'extension récupère automatiquement la liste la plus récente des modèles disponibles sur <serviceLink>{{serviceName}}</serviceLink>. Si vous ne savez pas quel modèle choisir, Kilo Code fonctionne mieux avec <defaultModelLink>{{defaultModelId}}</defaultModelLink>. Vous pouvez également rechercher \"free\" pour les options gratuites actuellement disponibles.",
		"label": "Modèle",
		"searchPlaceholder": "Rechercher",
		"noMatchFound": "Aucune correspondance trouvée",
		"useCustomModel": "Utiliser personnalisé : {{modelId}}"
	},
	"footer": {
<<<<<<< HEAD
		"feedback": "Si vous avez des questions ou des commentaires, n'hésitez pas à ouvrir un problème sur <githubLink>github.com/Kilo-Org/kilocode</githubLink> ou à rejoindre <redditLink>reddit.com/r/kilocode</redditLink> ou <discordLink>kilocode.ai/discord</discordLink>",
=======
		"feedback": "Si vous avez des questions ou des commentaires, n'hésitez pas à ouvrir un problème sur <githubLink>github.com/RooCodeInc/Roo-Code</githubLink> ou à rejoindre <redditLink>reddit.com/r/RooCode</redditLink> ou <discordLink>discord.gg/roocode</discordLink>",
>>>>>>> dbb58f08
		"telemetry": {
			"label": "Autoriser les rapports anonymes d'erreurs et d'utilisation",
			"description": "Aidez à améliorer Kilo Code en envoyant des données d'utilisation anonymes et des rapports d'erreurs. Aucun code, prompt ou information personnelle n'est jamais envoyé. Consultez notre politique de confidentialité pour plus de détails."
		},
		"settings": {
			"import": "Importer",
			"export": "Exporter",
			"reset": "Réinitialiser"
		}
	},
	"thinkingBudget": {
		"maxTokens": "Tokens maximum",
		"maxThinkingTokens": "Tokens de réflexion maximum"
	},
	"validation": {
		"apiKey": "Vous devez fournir une clé API valide.",
		"awsRegion": "Vous devez choisir une région pour utiliser Amazon Bedrock.",
		"googleCloud": "Vous devez fournir un ID de projet et une région Google Cloud valides.",
		"modelId": "Vous devez fournir un ID de modèle valide.",
		"modelSelector": "Vous devez fournir un sélecteur de modèle valide.",
		"openAi": "Vous devez fournir une URL de base, une clé API et un ID de modèle valides.",
		"arn": {
			"invalidFormat": "Format ARN invalide. Veuillez vérifier les exigences de format.",
			"regionMismatch": "Attention : La région dans votre ARN ({{arnRegion}}) ne correspond pas à votre région sélectionnée ({{region}}). Cela peut causer des problèmes d'accès. Le fournisseur utilisera la région de l'ARN."
		},
		"modelAvailability": "L'ID de modèle ({{modelId}}) que vous avez fourni n'est pas disponible. Veuillez choisir un modèle différent."
	},
	"placeholders": {
		"apiKey": "Saisissez la clé API...",
		"profileName": "Saisissez le nom du profil",
		"accessKey": "Saisissez la clé d'accès...",
		"secretKey": "Saisissez la clé secrète...",
		"sessionToken": "Saisissez le jeton de session...",
		"credentialsJson": "Saisissez le JSON des identifiants...",
		"keyFilePath": "Saisissez le chemin du fichier de clé...",
		"projectId": "Saisissez l'ID du projet...",
		"customArn": "Saisissez l'ARN (ex. arn:aws:bedrock:us-east-1:123456789012:foundation-model/my-model)",
		"baseUrl": "Saisissez l'URL de base...",
		"modelId": {
			"lmStudio": "ex. meta-llama-3.1-8b-instruct",
			"lmStudioDraft": "ex. lmstudio-community/llama-3.2-1b-instruct",
			"ollama": "ex. llama3.1"
		},
		"numbers": {
			"maxTokens": "ex. 4096",
			"contextWindow": "ex. 128000",
			"inputPrice": "ex. 0.0001",
			"outputPrice": "ex. 0.0002",
			"cacheWritePrice": "ex. 0.00005"
		}
	},
	"defaults": {
		"ollamaUrl": "Par défaut : http://localhost:11434",
		"lmStudioUrl": "Par défaut : http://localhost:1234",
		"geminiUrl": "Par défaut : https://generativelanguage.googleapis.com"
	},
	"labels": {
		"customArn": "ARN personnalisé",
		"useCustomArn": "Utiliser un ARN personnalisé..."
	}
}<|MERGE_RESOLUTION|>--- conflicted
+++ resolved
@@ -80,16 +80,14 @@
 			"commandPlaceholder": "Entrez le préfixe de commande (ex. 'git ')",
 			"addButton": "Ajouter"
 		},
-<<<<<<< HEAD
 		"showMenu": {
 			"label": "Afficher le menu d'approbation automatique dans la vue de chat",
 			"description": "Lorsque cette option est activée, le menu d'approbation automatique sera affiché en bas de la vue de chat, permettant un accès rapide aux paramètres d'approbation automatique"
-=======
+		},
 		"apiRequestLimit": {
 			"title": "Requêtes maximales",
 			"description": "Effectuer automatiquement ce nombre de requêtes API avant de demander l'approbation pour continuer la tâche.",
 			"unlimited": "Illimité"
->>>>>>> dbb58f08
 		}
 	},
 	"providers": {
@@ -478,11 +476,7 @@
 		"useCustomModel": "Utiliser personnalisé : {{modelId}}"
 	},
 	"footer": {
-<<<<<<< HEAD
 		"feedback": "Si vous avez des questions ou des commentaires, n'hésitez pas à ouvrir un problème sur <githubLink>github.com/Kilo-Org/kilocode</githubLink> ou à rejoindre <redditLink>reddit.com/r/kilocode</redditLink> ou <discordLink>kilocode.ai/discord</discordLink>",
-=======
-		"feedback": "Si vous avez des questions ou des commentaires, n'hésitez pas à ouvrir un problème sur <githubLink>github.com/RooCodeInc/Roo-Code</githubLink> ou à rejoindre <redditLink>reddit.com/r/RooCode</redditLink> ou <discordLink>discord.gg/roocode</discordLink>",
->>>>>>> dbb58f08
 		"telemetry": {
 			"label": "Autoriser les rapports anonymes d'erreurs et d'utilisation",
 			"description": "Aidez à améliorer Kilo Code en envoyant des données d'utilisation anonymes et des rapports d'erreurs. Aucun code, prompt ou information personnelle n'est jamais envoyé. Consultez notre politique de confidentialité pour plus de détails."
