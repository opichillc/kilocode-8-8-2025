--- conflicted
+++ resolved
@@ -1,9 +1,8 @@
 {
 	"number_format": {
 		"thousand_suffix": "k",
-<<<<<<< HEAD
-		"million_suffix": "M",
-		"billion_suffix": "Md"
+		"million_suffix": "m",
+		"billion_suffix": "b"
 	},
 	"feedback": {
 		"title": "Retour d'information",
@@ -11,9 +10,5 @@
 		"githubIssues": "Signaler un problème sur GitHub",
 		"githubDiscussions": "Rejoindre les discussions GitHub",
 		"discord": "Rejoindre notre communauté Discord"
-=======
-		"million_suffix": "m",
-		"billion_suffix": "b"
->>>>>>> 0949556b
 	}
 }