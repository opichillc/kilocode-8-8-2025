--- conflicted
+++ resolved
@@ -142,7 +142,6 @@
 		"current": "Actuel"
 	},
 	"fileOperations": {
-<<<<<<< HEAD
 		"wantsToRead": "Kilo Code veut lire ce fichier :",
 		"wantsToReadOutsideWorkspace": "Kilo Code veut lire ce fichier en dehors de l'espace de travail :",
 		"didRead": "Kilo Code a lu ce fichier :",
@@ -153,22 +152,9 @@
 		"didSearchReplace": "Kilo Code a effectué une recherche et remplacement sur ce fichier :",
 		"wantsToInsert": "Kilo Code veut insérer du contenu dans ce fichier :",
 		"wantsToInsertWithLineNumber": "Kilo Code veut insérer du contenu dans ce fichier à la ligne {{lineNumber}} :",
-		"wantsToInsertAtEnd": "Kilo Code veut ajouter du contenu à la fin de ce fichier :"
-=======
-		"wantsToRead": "Roo veut lire ce fichier :",
-		"wantsToReadOutsideWorkspace": "Roo veut lire ce fichier en dehors de l'espace de travail :",
-		"didRead": "Roo a lu ce fichier :",
-		"wantsToEdit": "Roo veut éditer ce fichier :",
-		"wantsToEditOutsideWorkspace": "Roo veut éditer ce fichier en dehors de l'espace de travail :",
-		"wantsToCreate": "Roo veut créer un nouveau fichier :",
-		"wantsToSearchReplace": "Roo veut effectuer une recherche et remplacement sur ce fichier :",
-		"didSearchReplace": "Roo a effectué une recherche et remplacement sur ce fichier :",
-		"wantsToInsert": "Roo veut insérer du contenu dans ce fichier :",
-		"wantsToInsertWithLineNumber": "Roo veut insérer du contenu dans ce fichier à la ligne {{lineNumber}} :",
-		"wantsToInsertAtEnd": "Roo veut ajouter du contenu à la fin de ce fichier :",
-		"wantsToReadAndXMore": "Roo veut lire ce fichier et {{count}} de plus :",
-		"wantsToReadMultiple": "Roo souhaite lire plusieurs fichiers :"
->>>>>>> 69f72002
+		"wantsToInsertAtEnd": "Kilo Code veut ajouter du contenu à la fin de ce fichier :",
+		"wantsToReadAndXMore": "Kilo Code veut lire ce fichier et {{count}} de plus :",
+		"wantsToReadMultiple": "Kilo Code souhaite lire plusieurs fichiers :"
 	},
 	"instructions": {
 		"wantsToFetch": "Kilo Code veut récupérer des instructions détaillées pour aider à la tâche actuelle"
