--- conflicted
+++ resolved
@@ -1,26 +1,15 @@
 {
 	"title": "Serveurs MCP",
 	"done": "Terminé",
-<<<<<<< HEAD
-	"description": "Le <0>Model Context Protocol</0> permet la communication avec des serveurs MCP exécutés localement qui fournissent des outils et des ressources supplémentaires pour étendre les capacités de Kilo Code. Vous pouvez utiliser <1>des serveurs créés par la communauté</1> ou demander à Kilo Code de créer de nouveaux outils spécifiques à votre flux de travail (par exemple, \"ajouter un outil qui récupère la dernière documentation npm\").",
+	"description": "Active le Model Context Protocol (MCP) pour permettre à Kilo Code d'utiliser des outils et services supplémentaires depuis des serveurs externes. Cela élargit ce que Kilo Code peut faire pour toi. <0>En savoir plus</0>",
 	"enableToggle": {
 		"title": "Activer les serveurs MCP",
-		"description": "Lorsqu'activé, Kilo Code pourra interagir avec les serveurs MCP pour des fonctionnalités avancées. Si vous n'utilisez pas MCP, vous pouvez désactiver cette option pour réduire l'utilisation de tokens par Kilo Code."
+		"description": "Active cette option pour que Kilo Code puisse utiliser des outils provenant de serveurs MCP connectés. Cela donne plus de capacités à Kilo Code. Si tu ne comptes pas utiliser ces outils supplémentaires, désactive-la pour réduire les coûts de tokens API."
 	},
 	"enableServerCreation": {
 		"title": "Activer la création de serveurs MCP",
-		"description": "Lorsqu'activé, Kilo Code peut vous aider à créer de nouveaux serveurs MCP via des commandes comme \"ajouter un nouvel outil pour...\". Si vous n'avez pas besoin de créer des serveurs MCP, vous pouvez désactiver cette option pour réduire l'utilisation de tokens par Kilo Code."
-=======
-	"description": "Active le Model Context Protocol (MCP) pour permettre à Roo Code d'utiliser des outils et services supplémentaires depuis des serveurs externes. Cela élargit ce que Roo peut faire pour toi. <0>En savoir plus</0>",
-	"enableToggle": {
-		"title": "Activer les serveurs MCP",
-		"description": "Active cette option pour que Roo puisse utiliser des outils provenant de serveurs MCP connectés. Cela donne plus de capacités à Roo. Si tu ne comptes pas utiliser ces outils supplémentaires, désactive-la pour réduire les coûts de tokens API."
-	},
-	"enableServerCreation": {
-		"title": "Activer la création de serveurs MCP",
-		"description": "Active cette option pour que Roo t'aide à créer de <1>nouveaux</1> serveurs MCP personnalisés. <0>En savoir plus sur la création de serveurs</0>",
-		"hint": "Astuce : Pour réduire les coûts de tokens API, désactive cette option quand tu ne demandes pas à Roo de créer un nouveau serveur MCP."
->>>>>>> d2e15c16
+		"description": "Active cette option pour que Kilo Code t'aide à créer de <1>nouveaux</1> serveurs MCP personnalisés. <0>En savoir plus sur la création de serveurs</0>",
+		"hint": "Astuce : Pour réduire les coûts de tokens API, désactive cette option quand tu ne demandes pas à Kilo Code de créer un nouveau serveur MCP."
 	},
 	"editGlobalMCP": "Modifier le MCP global",
 	"editProjectMCP": "Modifier le MCP du projet",
