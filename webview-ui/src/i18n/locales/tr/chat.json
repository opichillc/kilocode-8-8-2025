--- conflicted
+++ resolved
@@ -114,13 +114,8 @@
 	"sendMessage": "Mesaj gönder",
 	"stopTts": "Metin okumayı durdur",
 	"typeMessage": "Bir mesaj yazın...",
-<<<<<<< HEAD
-	"typeTask": "Oluştur, bul, bir şey sor",
-	"addContext": "Bağlam eklemek için @, mod değiştirmek için /",
-=======
 	"typeTask": "Görevinizi buraya yazın...",
 	"addContext": "Bağlam eklemek için @, komutlar için /",
->>>>>>> 1695c83c
 	"dragFiles": "dosyaları sürüklemek için shift tuşuna basılı tutun",
 	"dragFilesImages": "dosyaları/resimleri sürüklemek için shift tuşuna basılı tutun",
 	"enhancePromptDescription": "'İstemi geliştir' düğmesi, ek bağlam, açıklama veya yeniden ifade sağlayarak isteğinizi iyileştirmeye yardımcı olur. Buraya bir istek yazıp düğmeye tekrar tıklayarak nasıl çalıştığını görebilirsiniz.",
@@ -128,13 +123,9 @@
 		"title": "Modlar",
 		"marketplace": "Mod Pazaryeri",
 		"settings": "Mod Ayarları",
-<<<<<<< HEAD
-		"description": "Kilo Code'nun davranışını özelleştiren uzmanlaşmış kişilikler."
-=======
-		"description": "Roo'nun davranışını özelleştiren uzmanlaşmış kişilikler.",
+		"description": "Kilo Code'nun davranışını özelleştiren uzmanlaşmış kişilikler.",
 		"searchPlaceholder": "Modları ara...",
 		"noResults": "Sonuç bulunamadı"
->>>>>>> 1695c83c
 	},
 	"errorReadingFile": "Dosya okuma hatası:",
 	"noValidImages": "Hiçbir geçerli resim işlenmedi",
