{
	"title": "MCP Sunucuları",
<<<<<<< HEAD
	"done": "Tamam",
	"description": "<0>Model Context Protocol</0>, Kilo Code'nun yeteneklerini genişletmek için ek araçlar ve kaynaklar sağlayan yerel olarak çalışan MCP sunucularıyla iletişim kurmanızı sağlar. <1>Topluluk tarafından oluşturulan sunucuları</1> kullanabilir veya Kilo Code'dan iş akışınıza özel yeni araçlar oluşturmasını isteyebilirsiniz (örneğin, \"en son npm belgelerini alan bir araç ekle\").",
	"enableToggle": {
		"title": "MCP Sunucularını Etkinleştir",
		"description": "Etkinleştirildiğinde, Kilo Code gelişmiş işlevler için MCP sunucularıyla etkileşim kurabilecektir. MCP kullanmıyorsanız, Kilo Code'nun token kullanımını azaltmak için bunu devre dışı bırakabilirsiniz."
	},
	"enableServerCreation": {
		"title": "MCP Sunucu Oluşturmayı Etkinleştir",
		"description": "Etkinleştirildiğinde, Kilo Code \"için yeni bir araç ekle...\" gibi komutlar aracılığıyla yeni MCP sunucuları oluşturmanıza yardımcı olabilir. MCP sunucuları oluşturmanız gerekmiyorsa, Kilo Code'nun token kullanımını azaltmak için bunu devre dışı bırakabilirsiniz."
=======
	"done": "Bitti",
	"description": "Roo Code'un harici sunuculardan ek araçlar ve servisler kullanabilmesi için Model Context Protocol (MCP)'yi etkinleştir. Böylece Roo senin için daha fazlasını yapabilir. <0>Daha fazla bilgi</0>",
	"enableToggle": {
		"title": "MCP Sunucularını Etkinleştir",
		"description": "Bunu AÇ, böylece Roo bağlı MCP sunucularından araçlar kullanabilir. Roo'ya daha fazla yetenek kazandırır. Ekstra araçları kullanmayacaksan, API token maliyetini azaltmak için bunu KAPAT."
	},
	"enableServerCreation": {
		"title": "MCP Sunucu Oluşturmayı Etkinleştir",
		"description": "Bunu AÇ, Roo'nun <1>yeni</1> özel MCP sunucuları oluşturmanda sana yardımcı olmasını sağlar. <0>Sunucu oluşturma hakkında bilgi al</0>",
		"hint": "İpucu: API token maliyetini azaltmak için Roo'dan yeni bir MCP sunucusu oluşturmasını istemediğinde bu ayarı kapat."
>>>>>>> d2e15c16
	},
	"editGlobalMCP": "Global MCP'yi Düzenle",
	"editProjectMCP": "Proje MCP'sini Düzenle",
	"learnMoreEditingSettings": "MCP ayar dosyalarını düzenleme hakkında daha fazla bilgi",
	"tool": {
		"alwaysAllow": "Her zaman izin ver",
		"parameters": "Parametreler",
		"noDescription": "Açıklama yok"
	},
	"tabs": {
		"tools": "Araçlar",
		"resources": "Kaynaklar",
		"errors": "Hatalar"
	},
	"emptyState": {
		"noTools": "Araç bulunamadı",
		"noResources": "Kaynak bulunamadı",
		"noLogs": "Kayıt bulunamadı",
		"noErrors": "Hata bulunamadı"
	},
	"networkTimeout": {
		"label": "Ağ Zaman Aşımı",
		"description": "Sunucu yanıtları için maksimum bekleme süresi",
		"options": {
			"15seconds": "15 saniye",
			"30seconds": "30 saniye",
			"1minute": "1 dakika",
			"5minutes": "5 dakika",
			"10minutes": "10 dakika",
			"15minutes": "15 dakika",
			"30minutes": "30 dakika",
			"60minutes": "60 dakika"
		}
	},
	"deleteDialog": {
		"title": "MCP Sunucusunu Sil",
		"description": "\"{{serverName}}\" MCP sunucusunu silmek istediğine emin misin? Bu işlem geri alınamaz.",
		"cancel": "İptal",
		"delete": "Sil"
	},
	"serverStatus": {
		"retrying": "Tekrar deneniyor...",
		"retryConnection": "Bağlantıyı tekrar dene"
	}
}<|MERGE_RESOLUTION|>--- conflicted
+++ resolved
@@ -1,27 +1,15 @@
 {
 	"title": "MCP Sunucuları",
-<<<<<<< HEAD
-	"done": "Tamam",
-	"description": "<0>Model Context Protocol</0>, Kilo Code'nun yeteneklerini genişletmek için ek araçlar ve kaynaklar sağlayan yerel olarak çalışan MCP sunucularıyla iletişim kurmanızı sağlar. <1>Topluluk tarafından oluşturulan sunucuları</1> kullanabilir veya Kilo Code'dan iş akışınıza özel yeni araçlar oluşturmasını isteyebilirsiniz (örneğin, \"en son npm belgelerini alan bir araç ekle\").",
+	"done": "Bitti",
+	"description": "Kilo Code'un harici sunuculardan ek araçlar ve servisler kullanabilmesi için Model Context Protocol (MCP)'yi etkinleştir. Böylece Kilo Code senin için daha fazlasını yapabilir. <0>Daha fazla bilgi</0>",
 	"enableToggle": {
 		"title": "MCP Sunucularını Etkinleştir",
-		"description": "Etkinleştirildiğinde, Kilo Code gelişmiş işlevler için MCP sunucularıyla etkileşim kurabilecektir. MCP kullanmıyorsanız, Kilo Code'nun token kullanımını azaltmak için bunu devre dışı bırakabilirsiniz."
+		"description": "Bunu AÇ, böylece Kilo Code bağlı MCP sunucularından araçlar kullanabilir. Kilo Code'ya daha fazla yetenek kazandırır. Ekstra araçları kullanmayacaksan, API token maliyetini azaltmak için bunu KAPAT."
 	},
 	"enableServerCreation": {
 		"title": "MCP Sunucu Oluşturmayı Etkinleştir",
-		"description": "Etkinleştirildiğinde, Kilo Code \"için yeni bir araç ekle...\" gibi komutlar aracılığıyla yeni MCP sunucuları oluşturmanıza yardımcı olabilir. MCP sunucuları oluşturmanız gerekmiyorsa, Kilo Code'nun token kullanımını azaltmak için bunu devre dışı bırakabilirsiniz."
-=======
-	"done": "Bitti",
-	"description": "Roo Code'un harici sunuculardan ek araçlar ve servisler kullanabilmesi için Model Context Protocol (MCP)'yi etkinleştir. Böylece Roo senin için daha fazlasını yapabilir. <0>Daha fazla bilgi</0>",
-	"enableToggle": {
-		"title": "MCP Sunucularını Etkinleştir",
-		"description": "Bunu AÇ, böylece Roo bağlı MCP sunucularından araçlar kullanabilir. Roo'ya daha fazla yetenek kazandırır. Ekstra araçları kullanmayacaksan, API token maliyetini azaltmak için bunu KAPAT."
-	},
-	"enableServerCreation": {
-		"title": "MCP Sunucu Oluşturmayı Etkinleştir",
-		"description": "Bunu AÇ, Roo'nun <1>yeni</1> özel MCP sunucuları oluşturmanda sana yardımcı olmasını sağlar. <0>Sunucu oluşturma hakkında bilgi al</0>",
-		"hint": "İpucu: API token maliyetini azaltmak için Roo'dan yeni bir MCP sunucusu oluşturmasını istemediğinde bu ayarı kapat."
->>>>>>> d2e15c16
+		"description": "Bunu AÇ, Kilo Code'nun <1>yeni</1> özel MCP sunucuları oluşturmanda sana yardımcı olmasını sağlar. <0>Sunucu oluşturma hakkında bilgi al</0>",
+		"hint": "İpucu: API token maliyetini azaltmak için Kilo Code'dan yeni bir MCP sunucusu oluşturmasını istemediğinde bu ayarı kapat."
 	},
 	"editGlobalMCP": "Global MCP'yi Düzenle",
 	"editProjectMCP": "Proje MCP'sini Düzenle",
