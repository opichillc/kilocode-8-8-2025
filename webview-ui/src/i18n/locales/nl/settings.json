--- conflicted
+++ resolved
@@ -123,13 +123,9 @@
 		"resetToDefault": "Reset naar standaard"
 	},
 	"autoApprove": {
-<<<<<<< HEAD
-		"description": "Sta Kilo Code toe om automatisch handelingen uit te voeren zonder goedkeuring. Schakel deze instellingen alleen in als je de AI volledig vertrouwt en de bijbehorende beveiligingsrisico's begrijpt.",
-=======
 		"description": "Sta Roo toe om automatisch handelingen uit te voeren zonder goedkeuring. Schakel deze instellingen alleen in als je de AI volledig vertrouwt en de bijbehorende beveiligingsrisico's begrijpt.",
 		"toggleAriaLabel": "Automatisch goedkeuren in-/uitschakelen",
 		"disabledAriaLabel": "Automatisch goedkeuren uitgeschakeld - selecteer eerst opties",
->>>>>>> a0e640cd
 		"readOnly": {
 			"label": "Lezen",
 			"description": "Indien ingeschakeld, bekijkt Kilo Code automatisch de inhoud van mappen en leest bestanden zonder dat je op de Goedkeuren-knop hoeft te klikken.",
@@ -399,8 +395,9 @@
 		"claudeCode": {
 			"pathLabel": "Claude Code Pad",
 			"description": "Optioneel pad naar uw Claude Code CLI. Standaard 'claude' als niet ingesteld.",
-<<<<<<< HEAD
-			"placeholder": "Standaard: claude"
+			"placeholder": "Standaard: claude",
+			"maxTokensLabel": "Max Output Tokens",
+			"maxTokensDescription": "Maximaal aantal output-tokens voor Claude Code-reacties. Standaard is 8000."
 		},
 		"geminiCli": {
 			"description": "Deze provider gebruikt OAuth-authenticatie van de Gemini CLI-tool en vereist geen API-sleutels.",
@@ -416,11 +413,6 @@
 			"requirement4": "Gebruikt geen API-sleutels - authenticatie wordt afgehandeld via OAuth",
 			"requirement5": "Vereist dat de Gemini CLI-tool eerst wordt geïnstalleerd en geauthenticeerd",
 			"freeAccess": "Gratis toegang via OAuth-authenticatie"
-=======
-			"placeholder": "Standaard: claude",
-			"maxTokensLabel": "Max Output Tokens",
-			"maxTokensDescription": "Maximaal aantal output-tokens voor Claude Code-reacties. Standaard is 8000."
->>>>>>> a0e640cd
 		}
 	},
 	"browser": {
