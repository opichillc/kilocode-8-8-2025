{
	"common": {
		"save": "Opslaan",
		"done": "Gereed",
		"cancel": "Annuleren",
		"reset": "Resetten",
		"select": "Selecteren",
		"add": "Header toevoegen",
		"remove": "Verwijderen"
	},
	"header": {
		"title": "Instellingen",
		"saveButtonTooltip": "Wijzigingen opslaan",
		"nothingChangedTooltip": "Niets gewijzigd",
		"doneButtonTooltip": "Niet-opgeslagen wijzigingen negeren en instellingen sluiten"
	},
	"unsavedChangesDialog": {
		"title": "Niet-opgeslagen wijzigingen",
		"description": "Wil je de wijzigingen negeren en doorgaan?",
		"cancelButton": "Annuleren",
		"discardButton": "Wijzigingen negeren"
	},
	"sections": {
		"providers": "Providers",
		"autoApprove": "Auto-goedkeuren",
		"browser": "Browser",
		"checkpoints": "Checkpoints",
		"notifications": "Meldingen",
		"contextManagement": "Context",
		"terminal": "Terminal",
		"prompts": "Prompts",
		"experimental": "Experimenteel",
		"language": "Taal",
		"about": "Over Kilo Code",
		"display": "Weergeven"
	},
	"prompts": {
		"description": "Configureer ondersteuningsprompts die worden gebruikt voor snelle acties zoals het verbeteren van prompts, het uitleggen van code en het oplossen van problemen. Deze prompts helpen Kilo Code om betere ondersteuning te bieden voor veelvoorkomende ontwikkelingstaken."
	},
	"codeIndex": {
		"title": "Codebase indexering",
		"enableLabel": "Codebase indexering inschakelen",
		"enableDescription": "Code-indexering inschakelen voor verbeterde zoekresultaten en contextbegrip",
		"profileLabel": "Embeddings provider",
		"selectProfilePlaceholder": "Selecteer provider",
		"openaiProvider": "OpenAI",
		"ollamaProvider": "Ollama",
		"geminiProvider": "Gemini",
		"geminiApiKeyLabel": "API-sleutel:",
		"geminiApiKeyPlaceholder": "Voer uw Gemini API-sleutel in",
		"mistralProvider": "Mistral",
		"mistralApiKeyLabel": "API-sleutel:",
		"mistralApiKeyPlaceholder": "Voer uw Mistral API-sleutel in",
		"openaiCompatibleProvider": "OpenAI-compatibel",
		"openAiKeyLabel": "OpenAI API-sleutel",
		"openAiKeyPlaceholder": "Voer uw OpenAI API-sleutel in",
		"openAiCompatibleBaseUrlLabel": "Basis-URL",
		"openAiCompatibleApiKeyLabel": "API-sleutel",
		"openAiCompatibleApiKeyPlaceholder": "Voer uw API-sleutel in",
		"openAiCompatibleModelDimensionLabel": "Embedding Dimensie:",
		"modelDimensionLabel": "Model Dimensie",
		"openAiCompatibleModelDimensionPlaceholder": "bijv., 1536",
		"openAiCompatibleModelDimensionDescription": "De embedding dimensie (uitvoergrootte) voor uw model. Controleer de documentatie van uw provider voor deze waarde. Veelvoorkomende waarden: 384, 768, 1536, 3072.",
		"modelLabel": "Model",
		"selectModelPlaceholder": "Selecteer model",
		"ollamaUrlLabel": "Ollama URL:",
		"qdrantUrlLabel": "Qdrant URL",
		"qdrantKeyLabel": "Qdrant-sleutel:",
		"startIndexingButton": "Start",
		"clearIndexDataButton": "Index wissen",
		"unsavedSettingsMessage": "Sla je instellingen op voordat je het indexeringsproces start.",
		"clearDataDialog": {
			"title": "Weet je het zeker?",
			"description": "Deze actie kan niet ongedaan worden gemaakt. Dit zal je codebase-indexgegevens permanent verwijderen.",
			"cancelButton": "Annuleren",
			"confirmButton": "Gegevens wissen"
		},
		"description": "Configureer codebase-indexeringsinstellingen om semantisch zoeken voor je project in te schakelen. <0>Meer informatie</0>",
		"statusTitle": "Status",
		"settingsTitle": "Indexeringsinstellingen",
		"disabledMessage": "Codebase-indexering is momenteel uitgeschakeld. Schakel het in de algemene instellingen in om indexeringsopties te configureren.",
		"embedderProviderLabel": "Embedder Provider",
		"modelPlaceholder": "Voer modelnaam in",
		"selectModel": "Selecteer een model",
		"ollamaBaseUrlLabel": "Ollama Basis-URL",
		"qdrantApiKeyLabel": "Qdrant API-sleutel",
		"qdrantApiKeyPlaceholder": "Voer je Qdrant API-sleutel in (optioneel)",
		"setupConfigLabel": "Instellen",
		"ollamaUrlPlaceholder": "http://localhost:11434",
		"openAiCompatibleBaseUrlPlaceholder": "https://api.example.com",
		"modelDimensionPlaceholder": "1536",
		"qdrantUrlPlaceholder": "http://localhost:6333",
		"saveError": "Kan instellingen niet opslaan",
		"modelDimensions": "({{dimension}} dimensies)",
		"saveSuccess": "Instellingen succesvol opgeslagen",
		"saving": "Opslaan...",
		"saveSettings": "Opslaan",
		"indexingStatuses": {
			"standby": "Stand-by",
			"indexing": "Indexeren",
			"indexed": "Geïndexeerd",
			"error": "Fout"
		},
		"close": "Sluiten",
		"validation": {
			"invalidQdrantUrl": "Ongeldige Qdrant URL",
			"invalidOllamaUrl": "Ongeldige Ollama URL",
			"invalidBaseUrl": "Ongeldige basis-URL",
			"qdrantUrlRequired": "Qdrant URL is vereist",
			"openaiApiKeyRequired": "OpenAI API-sleutel is vereist",
			"modelSelectionRequired": "Modelselectie is vereist",
			"apiKeyRequired": "API-sleutel is vereist",
			"modelIdRequired": "Model-ID is vereist",
			"modelDimensionRequired": "Modelafmeting is vereist",
			"geminiApiKeyRequired": "Gemini API-sleutel is vereist",
			"mistralApiKeyRequired": "Mistral API-sleutel is vereist",
			"ollamaBaseUrlRequired": "Ollama basis-URL is vereist",
			"baseUrlRequired": "Basis-URL is vereist",
			"modelDimensionMinValue": "Modelafmeting moet groter zijn dan 0"
		},
		"advancedConfigLabel": "Geavanceerde configuratie",
		"searchMinScoreLabel": "Zoekscore drempel",
		"searchMinScoreDescription": "Minimale overeenkomstscore (0.0-1.0) vereist voor zoekresultaten. Lagere waarden leveren meer resultaten op, maar zijn mogelijk minder relevant. Hogere waarden leveren minder, maar relevantere resultaten op.",
		"searchMinScoreResetTooltip": "Reset naar standaardwaarde (0.4)",
		"searchMaxResultsLabel": "Maximum Zoekresultaten",
		"searchMaxResultsDescription": "Maximum aantal zoekresultaten dat wordt geretourneerd bij het doorzoeken van de codebase-index. Hogere waarden bieden meer context maar kunnen minder relevante resultaten bevatten.",
		"resetToDefault": "Reset naar standaard"
	},
	"autoApprove": {
		"description": "Sta Kilo Code toe om automatisch handelingen uit te voeren zonder goedkeuring. Schakel deze instellingen alleen in als je de AI volledig vertrouwt en de bijbehorende beveiligingsrisico's begrijpt.",
		"toggleAriaLabel": "Automatisch goedkeuren in-/uitschakelen",
		"disabledAriaLabel": "Automatisch goedkeuren uitgeschakeld - selecteer eerst opties",
		"readOnly": {
			"label": "Lezen",
			"description": "Indien ingeschakeld, bekijkt Kilo Code automatisch de inhoud van mappen en leest bestanden zonder dat je op de Goedkeuren-knop hoeft te klikken.",
			"outsideWorkspace": {
				"label": "Inclusief bestanden buiten werkruimte",
				"description": "Sta Kilo Code toe om bestanden buiten de huidige werkruimte te lezen zonder goedkeuring."
			}
		},
		"write": {
			"label": "Schrijven",
			"description": "Automatisch bestanden aanmaken en bewerken zonder goedkeuring",
			"delayLabel": "Vertraging na schrijven om diagnostiek de kans te geven mogelijke problemen te detecteren",
			"outsideWorkspace": {
				"label": "Inclusief bestanden buiten werkruimte",
				"description": "Sta Kilo Code toe om bestanden buiten de huidige werkruimte aan te maken en te bewerken zonder goedkeuring."
			},
			"protected": {
				"label": "Inclusief beschermde bestanden",
				"description": "Sta Kilo Code toe om beschermde bestanden (zoals .kilocodeignore en .kilocode/ configuratiebestanden) aan te maken en te bewerken zonder goedkeuring."
			}
		},
		"browser": {
			"label": "Browser",
			"description": "Automatisch browseracties uitvoeren zonder goedkeuring. Let op: geldt alleen als het model computergebruik ondersteunt."
		},
		"retry": {
			"label": "Opnieuw proberen",
			"description": "Automatisch mislukte API-verzoeken opnieuw proberen wanneer de server een foutmelding geeft",
			"delayLabel": "Vertraging voordat het verzoek opnieuw wordt geprobeerd"
		},
		"mcp": {
			"label": "MCP",
			"description": "Automatische goedkeuring van individuele MCP-tools in het MCP-serversoverzicht inschakelen (vereist zowel deze instelling als het selectievakje 'Altijd toestaan' bij de tool)"
		},
		"modeSwitch": {
			"label": "Modus",
			"description": "Automatisch tussen verschillende modi schakelen zonder goedkeuring"
		},
		"subtasks": {
			"label": "Subtaken",
			"description": "Subtaken aanmaken en afronden zonder goedkeuring"
		},
		"followupQuestions": {
			"label": "Vraag",
			"description": "Selecteer automatisch het eerste voorgestelde antwoord voor vervolgvragen na de geconfigureerde time-out",
			"timeoutLabel": "Wachttijd voordat het eerste antwoord automatisch wordt geselecteerd"
		},
		"execute": {
			"label": "Uitvoeren",
			"description": "Automatisch toegestane terminalcommando's uitvoeren zonder goedkeuring",
			"allowedCommands": "Toegestane automatisch uit te voeren commando's",
			"allowedCommandsDescription": "Commando-prefixen die automatisch kunnen worden uitgevoerd als 'Altijd goedkeuren voor uitvoeren' is ingeschakeld. Voeg * toe om alle commando's toe te staan (gebruik met voorzichtigheid).",
			"deniedCommands": "Geweigerde commando's",
			"deniedCommandsDescription": "Commando-prefixen die automatisch worden geweigerd zonder om goedkeuring te vragen. Bij conflicten met toegestane commando's heeft de langste prefixovereenkomst voorrang. Voeg * toe om alle commando's te weigeren.",
			"commandPlaceholder": "Voer commando-prefix in (bijv. 'git ')",
			"deniedCommandPlaceholder": "Voer te weigeren commando-prefix in (bijv. 'rm -rf')",
			"addButton": "Toevoegen",
			"autoDenied": "Commando's met het prefix `{{prefix}}` zijn verboden door de gebruiker. Omzeil deze beperking niet door een ander commando uit te voeren."
		},
		"showMenu": {
			"label": "Menu voor automatisch goedkeuren weergeven in chatweergave",
			"description": "Wanneer ingeschakeld, wordt het menu voor automatisch goedkeuren onderaan de chatweergave weergegeven, zodat u snel toegang hebt tot de instellingen voor automatisch goedkeuren"
		},
		"updateTodoList": {
			"label": "Todo",
			"description": "De takenlijst wordt automatisch bijgewerkt zonder goedkeuring"
		},
		"apiRequestLimit": {
			"title": "Maximale verzoeken",
			"description": "Voer automatisch dit aantal API-verzoeken uit voordat om goedkeuring wordt gevraagd om door te gaan met de taak.",
			"unlimited": "Onbeperkt"
		},
		"selectOptionsFirst": "Selecteer ten minste één optie hieronder om automatische goedkeuring in te schakelen"
	},
	"providers": {
		"providerDocumentation": "{{provider}} documentatie",
		"configProfile": "Configuratieprofiel",
		"description": "Sla verschillende API-configuraties op om snel te wisselen tussen providers en instellingen.",
		"apiProvider": "API-provider",
		"model": "Model",
		"nameEmpty": "Naam mag niet leeg zijn",
		"nameExists": "Er bestaat al een profiel met deze naam",
		"deleteProfile": "Profiel verwijderen",
		"invalidArnFormat": "Ongeldig ARN-formaat. Controleer de bovenstaande voorbeelden.",
		"enterNewName": "Voer een nieuwe naam in",
		"addProfile": "Profiel toevoegen",
		"renameProfile": "Profiel hernoemen",
		"newProfile": "Nieuw configuratieprofiel",
		"enterProfileName": "Voer profielnaam in",
		"createProfile": "Profiel aanmaken",
		"cannotDeleteOnlyProfile": "Kan het enige profiel niet verwijderen",
		"searchPlaceholder": "Zoek profielen",
		"searchProviderPlaceholder": "Zoek providers",
		"noProviderMatchFound": "Geen providers gevonden",
		"noMatchFound": "Geen overeenkomende profielen gevonden",
		"vscodeLmDescription": "De VS Code Language Model API stelt je in staat modellen te draaien die door andere VS Code-extensies worden geleverd (waaronder GitHub Copilot). De eenvoudigste manier om te beginnen is door de Copilot- en Copilot Chat-extensies te installeren vanuit de VS Code Marketplace.",
		"awsCustomArnUse": "Voer een geldige Amazon Bedrock ARN in voor het model dat je wilt gebruiken. Voorbeeldformaten:",
		"awsCustomArnDesc": "Zorg ervoor dat de regio in de ARN overeenkomt met je geselecteerde AWS-regio hierboven.",
		"openRouterApiKey": "OpenRouter API-sleutel",
		"getOpenRouterApiKey": "OpenRouter API-sleutel ophalen",
		"apiKeyStorageNotice": "API-sleutels worden veilig opgeslagen in de geheime opslag van VSCode",
		"glamaApiKey": "Glama API-sleutel",
		"getGlamaApiKey": "Glama API-sleutel ophalen",
		"useCustomBaseUrl": "Aangepaste basis-URL gebruiken",
		"useReasoning": "Redenering inschakelen",
		"useHostHeader": "Aangepaste Host-header gebruiken",
		"useLegacyFormat": "Verouderd OpenAI API-formaat gebruiken",
		"customHeaders": "Aangepaste headers",
		"headerName": "Headernaam",
		"headerValue": "Headerwaarde",
		"noCustomHeaders": "Geen aangepaste headers gedefinieerd. Klik op de + knop om er een toe te voegen.",
		"requestyApiKey": "Requesty API-sleutel",
		"refreshModels": {
			"label": "Modellen verversen",
			"hint": "Open de instellingen opnieuw om de nieuwste modellen te zien.",
			"loading": "Modellenlijst wordt vernieuwd...",
			"success": "Modellenlijst succesvol vernieuwd!",
			"error": "Kan modellenlijst niet vernieuwen. Probeer het opnieuw."
		},
		"getRequestyApiKey": "Requesty API-sleutel ophalen",
		"openRouterTransformsText": "Comprimeer prompts en berichtreeksen tot de contextgrootte (<a>OpenRouter Transforms</a>)",
		"anthropicApiKey": "Anthropic API-sleutel",
		"getAnthropicApiKey": "Anthropic API-sleutel ophalen",
		"anthropicUseAuthToken": "Anthropic API-sleutel als Authorization-header doorgeven in plaats van X-Api-Key",
		"chutesApiKey": "Chutes API-sleutel",
		"getChutesApiKey": "Chutes API-sleutel ophalen",
		"deepSeekApiKey": "DeepSeek API-sleutel",
		"getDeepSeekApiKey": "DeepSeek API-sleutel ophalen",
		"doubaoApiKey": "Doubao API-sleutel",
		"getDoubaoApiKey": "Doubao API-sleutel ophalen",
		"moonshotApiKey": "Moonshot API-sleutel",
		"getMoonshotApiKey": "Moonshot API-sleutel ophalen",
		"moonshotBaseUrl": "Moonshot-ingangspunt",
		"geminiApiKey": "Gemini API-sleutel",
		"getGroqApiKey": "Groq API-sleutel ophalen",
		"groqApiKey": "Groq API-sleutel",
		"getSambaNovaApiKey": "SambaNova API-sleutel ophalen",
		"sambaNovaApiKey": "SambaNova API-sleutel",
		"getGeminiApiKey": "Gemini API-sleutel ophalen",
		"getHuggingFaceApiKey": "Hugging Face API-sleutel ophalen",
		"huggingFaceApiKey": "Hugging Face API-sleutel",
		"huggingFaceModelId": "Model ID",
		"huggingFaceLoading": "Laden...",
		"huggingFaceModelsCount": "({{count}} modellen)",
		"huggingFaceSelectModel": "Selecteer een model...",
		"huggingFaceSearchModels": "Zoek modellen...",
		"huggingFaceNoModelsFound": "Geen modellen gevonden",
		"huggingFaceProvider": "Provider",
		"huggingFaceProviderAuto": "Automatisch",
		"huggingFaceSelectProvider": "Selecteer een provider...",
		"huggingFaceSearchProviders": "Zoek providers...",
		"huggingFaceNoProvidersFound": "Geen providers gevonden",
		"apiKey": "API-sleutel",
		"openAiApiKey": "OpenAI API-sleutel",
		"openAiBaseUrl": "Basis-URL",
		"getOpenAiApiKey": "OpenAI API-sleutel ophalen",
		"mistralApiKey": "Mistral API-sleutel",
		"getMistralApiKey": "Mistral / Codestral API-sleutel ophalen",
		"codestralBaseUrl": "Codestral basis-URL (optioneel)",
		"codestralBaseUrlDesc": "Stel een alternatieve URL in voor het Codestral-model.",
		"xaiApiKey": "xAI API-sleutel",
		"getXaiApiKey": "xAI API-sleutel ophalen",
		"litellmApiKey": "LiteLLM API-sleutel",
		"litellmBaseUrl": "LiteLLM basis-URL",
		"awsCredentials": "AWS-inloggegevens",
		"awsProfile": "AWS-profiel",
		"awsApiKey": "Amazon Bedrock API-sleutel",
		"awsProfileName": "AWS-profielnaam",
		"awsAccessKey": "AWS-toegangssleutel",
		"awsSecretKey": "AWS-geheime sleutel",
		"awsSessionToken": "AWS-sessietoken",
		"awsRegion": "AWS-regio",
		"awsCrossRegion": "Gebruik cross-region inference",
		"awsBedrockVpc": {
			"useCustomVpcEndpoint": "Aangepast VPC-eindpunt gebruiken",
			"vpcEndpointUrlPlaceholder": "Voer VPC-eindpunt URL in (optioneel)",
			"examples": "Voorbeelden:"
		},
		"enablePromptCaching": "Prompt caching inschakelen",
		"enablePromptCachingTitle": "Schakel prompt caching in om de prestaties te verbeteren en de kosten te verlagen voor ondersteunde modellen.",
		"cacheUsageNote": "Let op: als je geen cachegebruik ziet, probeer dan een ander model te selecteren en vervolgens weer je gewenste model.",
		"vscodeLmModel": "Taalmodel",
		"vscodeLmWarning": "Let op: dit is een zeer experimentele integratie en ondersteuning door providers kan variëren. Krijg je een foutmelding dat een model niet wordt ondersteund, dan ligt dat aan de provider.",
		"geminiParameters": {
			"urlContext": {
				"title": "URL-context inschakelen",
				"description": "Staat Gemini toe om URL's te openen en te verwerken voor extra context bij het genereren van antwoorden. Handig voor taken die webinhoudsanalyse vereisen."
			},
			"groundingSearch": {
				"title": "Grounding met Google-zoekopdracht inschakelen",
				"description": "Staat Gemini toe om Google te doorzoeken voor actuele informatie en antwoorden op realtime gegevens te baseren. Handig voor vragen die actuele informatie vereisen."
			}
		},

		"googleCloudSetup": {
			"title": "Om Google Cloud Vertex AI te gebruiken, moet je:",
			"step1": "1. Maak een Google Cloud-account aan, schakel de Vertex AI API in en activeer de gewenste Claude-modellen.",
			"step2": "2. Installeer de Google Cloud CLI en configureer standaardreferenties voor applicaties.",
			"step3": "3. Of maak een serviceaccount met referenties."
		},
		"googleCloudCredentials": "Google Cloud-referenties",
		"googleCloudKeyFile": "Google Cloud-sleutelbestandspad",
		"googleCloudProjectId": "Google Cloud-project-ID",
		"googleCloudRegion": "Google Cloud-regio",
		"lmStudio": {
			"baseUrl": "Basis-URL (optioneel)",
			"modelId": "Model-ID",
			"speculativeDecoding": "Speculatieve decodering inschakelen",
			"draftModelId": "Draft Model-ID",
			"draftModelDesc": "Draft-model moet uit dezelfde modelfamilie komen voor correcte speculatieve decodering.",
			"selectDraftModel": "Selecteer draft-model",
			"noModelsFound": "Geen draft-modellen gevonden. Zorg dat LM Studio draait met Server Mode ingeschakeld.",
			"description": "LM Studio laat je modellen lokaal op je computer draaien. Zie hun <a>quickstart-gids</a> voor instructies. Je moet ook de <b>lokale server</b>-functie van LM Studio starten om het met deze extensie te gebruiken. <span>Let op:</span> Kilo Code gebruikt complexe prompts en werkt het beste met Claude-modellen. Minder krachtige modellen werken mogelijk niet zoals verwacht."
		},
		"ollama": {
			"baseUrl": "Basis-URL (optioneel)",
			"modelId": "Model-ID",
			"description": "Ollama laat je modellen lokaal op je computer draaien. Zie hun quickstart-gids voor instructies.",
			"warning": "Let op: Kilo Code gebruikt complexe prompts en werkt het beste met Claude-modellen. Minder krachtige modellen werken mogelijk niet zoals verwacht."
		},
		"unboundApiKey": "Unbound API-sleutel",
		"getUnboundApiKey": "Unbound API-sleutel ophalen",
		"unboundRefreshModelsSuccess": "Modellenlijst bijgewerkt! U kunt nu kiezen uit de nieuwste modellen.",
		"unboundInvalidApiKey": "Ongeldige API-sleutel. Controleer uw API-sleutel en probeer het opnieuw.",
		"humanRelay": {
			"description": "Geen API-sleutel vereist, maar de gebruiker moet helpen met kopiëren en plakken naar de webchat-AI.",
			"instructions": "Tijdens gebruik verschijnt een dialoogvenster en wordt het huidige bericht automatisch naar het klembord gekopieerd. Je moet deze plakken in webversies van AI (zoals ChatGPT of Claude), vervolgens het antwoord van de AI terugkopiëren naar het dialoogvenster en op bevestigen klikken."
		},
		"openRouter": {
			"providerRouting": {
				"title": "OpenRouter-providerroutering",
				"description": "OpenRouter stuurt verzoeken naar de best beschikbare providers voor je model. Standaard worden verzoeken gebalanceerd over de beste providers voor maximale uptime. Je kunt echter een specifieke provider kiezen voor dit model.",
				"learnMore": "Meer informatie over providerroutering"
			}
		},
		"cerebras": {
			"apiKey": "Cerebras API-sleutel",
			"getApiKey": "Cerebras API-sleutel verkrijgen"
		},
		"customModel": {
			"capabilities": "Stel de mogelijkheden en prijzen in voor je aangepaste OpenAI-compatibele model. Wees voorzichtig met het opgeven van de modelmogelijkheden, want deze kunnen de prestaties van Kilo Code beïnvloeden.",
			"maxTokens": {
				"label": "Maximaal aantal outputtokens",
				"description": "Maximaal aantal tokens dat het model in een antwoord kan genereren. (Geef -1 op om de server het maximum te laten bepalen.)"
			},
			"contextWindow": {
				"label": "Contextvenstergrootte",
				"description": "Totaal aantal tokens (input + output) dat het model kan verwerken."
			},
			"imageSupport": {
				"label": "Ondersteuning voor afbeeldingen",
				"description": "Kan dit model afbeeldingen verwerken en begrijpen?"
			},
			"computerUse": {
				"label": "Computergebruik",
				"description": "Kan dit model met een browser werken? (bijv. Claude 3.7 Sonnet)."
			},
			"promptCache": {
				"label": "Prompt caching",
				"description": "Kan dit model prompts cachen?"
			},
			"pricing": {
				"input": {
					"label": "Invoerprijs",
					"description": "Kosten per miljoen tokens in de input/prompt. Dit beïnvloedt de kosten van het verzenden van context en instructies naar het model."
				},
				"output": {
					"label": "Uitvoerprijs",
					"description": "Kosten per miljoen tokens in het antwoord van het model. Dit beïnvloedt de kosten van gegenereerde inhoud en voltooiingen."
				},
				"cacheReads": {
					"label": "Cache-leesprijs",
					"description": "Kosten per miljoen tokens voor het lezen uit de cache. Dit is de prijs die wordt gerekend wanneer een gecachte reactie wordt opgehaald."
				},
				"cacheWrites": {
					"label": "Cache-schrijfprijs",
					"description": "Kosten per miljoen tokens voor het schrijven naar de cache. Dit is de prijs die wordt gerekend wanneer een prompt voor het eerst wordt gecachet."
				}
			},
			"resetDefaults": "Standaardwaarden herstellen"
		},
		"rateLimitSeconds": {
			"label": "Snelheidslimiet",
			"description": "Minimale tijd tussen API-verzoeken."
		},
		"consecutiveMistakeLimit": {
			"label": "Fout- & Herhalingslimiet",
			"description": "Aantal opeenvolgende fouten of herhaalde acties voordat het dialoogvenster 'Kilo Code ondervindt problemen' wordt weergegeven",
			"unlimitedDescription": "Onbeperkt aantal nieuwe pogingen ingeschakeld (automatisch doorgaan). Het dialoogvenster zal nooit verschijnen.",
			"warning": "⚠️ Instellen op 0 staat onbeperkte nieuwe pogingen toe, wat aanzienlijk API-gebruik kan verbruiken"
		},
		"reasoningEffort": {
			"label": "Model redeneervermogen",
			"high": "Hoog",
			"medium": "Middel",
			"low": "Laag"
		},
		"setReasoningLevel": "Redeneervermogen inschakelen",
		"claudeCode": {
			"pathLabel": "Claude Code Pad",
			"description": "Optioneel pad naar uw Claude Code CLI. Standaard 'claude' als niet ingesteld.",
			"placeholder": "Standaard: claude",
			"maxTokensLabel": "Max Output Tokens",
			"maxTokensDescription": "Maximaal aantal output-tokens voor Claude Code-reacties. Standaard is 8000."
		},
		"geminiCli": {
			"description": "Deze provider gebruikt OAuth-authenticatie van de Gemini CLI-tool en vereist geen API-sleutels.",
			"oauthPath": "OAuth-referentiepad (optioneel)",
			"oauthPathDescription": "Pad naar het OAuth-referentiebestand. Laat leeg om de standaardlocatie te gebruiken (~/.gemini/oauth_creds.json).",
			"instructions": "Als je nog niet bent geauthenticeerd, voer dan eerst",
			"instructionsContinued": "uit in je terminal.",
			"setupLink": "Gemini CLI Setup-instructies",
			"requirementsTitle": "Belangrijke vereisten",
			"requirement1": "Eerst moet je de Gemini CLI-tool installeren",
			"requirement2": "Voer vervolgens gemini uit in je terminal en zorg ervoor dat je inlogt met Google",
			"requirement3": "Werkt alleen met persoonlijke Google-accounts (geen Google Workspace-accounts)",
			"requirement4": "Gebruikt geen API-sleutels - authenticatie wordt afgehandeld via OAuth",
			"requirement5": "Vereist dat de Gemini CLI-tool eerst wordt geïnstalleerd en geauthenticeerd",
			"freeAccess": "Gratis toegang via OAuth-authenticatie"
		}
	},
	"browser": {
		"enable": {
			"label": "Browserhulpmiddel inschakelen",
			"description": "Indien ingeschakeld, kan Kilo Code een browser gebruiken om te interageren met websites wanneer modellen computergebruik ondersteunen. <0>Meer informatie</0>"
		},
		"viewport": {
			"label": "Viewport-grootte",
			"description": "Selecteer de viewport-grootte voor browserinteracties. Dit beïnvloedt hoe websites worden weergegeven en gebruikt.",
			"options": {
				"largeDesktop": "Groot bureaublad (1280x800)",
				"smallDesktop": "Klein bureaublad (900x600)",
				"tablet": "Tablet (768x1024)",
				"mobile": "Mobiel (360x640)"
			}
		},
		"screenshotQuality": {
			"label": "Screenshotkwaliteit",
			"description": "Pas de WebP-kwaliteit van browserscreenshots aan. Hogere waarden geven duidelijkere screenshots maar verhogen het tokengebruik."
		},
		"remote": {
			"label": "Gebruik externe browserverbinding",
			"description": "Verbind met een Chrome-browser die draait met remote debugging ingeschakeld (--remote-debugging-port=9222).",
			"urlPlaceholder": "Aangepaste URL (bijv. http://localhost:9222)",
			"testButton": "Verbinding testen",
			"testingButton": "Bezig met testen...",
			"instructions": "Voer het DevTools Protocol hostadres in of laat leeg om lokale Chrome-instanties automatisch te detecteren. De knop Verbinding testen probeert de aangepaste URL als opgegeven, of detecteert automatisch als het veld leeg is."
		}
	},
	"checkpoints": {
		"enable": {
			"label": "Automatische checkpoints inschakelen",
			"description": "Indien ingeschakeld, maakt Kilo Code automatisch checkpoints tijdens het uitvoeren van taken, zodat je eenvoudig wijzigingen kunt bekijken of terugzetten. <0>Meer informatie</0>"
		}
	},
	"notifications": {
		"sound": {
			"label": "Geluidseffecten inschakelen",
			"description": "Indien ingeschakeld, speelt Kilo Code geluidseffecten af voor meldingen en gebeurtenissen.",
			"volumeLabel": "Volume"
		},
		"tts": {
			"label": "Tekst-naar-spraak inschakelen",
			"description": "Indien ingeschakeld, leest Kilo Code zijn antwoorden hardop voor via tekst-naar-spraak.",
			"speedLabel": "Snelheid"
		}
	},
	"contextManagement": {
		"description": "Bepaal welke informatie wordt opgenomen in het contextvenster van de AI, wat invloed heeft op tokengebruik en antwoordkwaliteit",
		"autoCondenseContextPercent": {
			"label": "Drempelwaarde om intelligente contextcompressie te activeren",
			"description": "Wanneer het contextvenster deze drempelwaarde bereikt, zal Kilo Code het automatisch comprimeren."
		},
		"condensingApiConfiguration": {
			"label": "API-configuratie voor contextcondensatie",
			"description": "Selecteer welke API-configuratie gebruikt moet worden voor contextcondensatie. Laat leeg om de huidige actieve configuratie te gebruiken.",
			"useCurrentConfig": "Standaard"
		},
		"customCondensingPrompt": {
			"label": "Aangepaste contextcondensatieprompt",
			"description": "Aangepaste systeemprompt voor contextcondensatie. Laat leeg om de standaardprompt te gebruiken.",
			"placeholder": "Voer hier je aangepaste condensatieprompt in...\n\nJe kunt dezelfde structuur gebruiken als de standaardprompt:\n- Vorig gesprek\n- Huidig werk\n- Belangrijke technische concepten\n- Relevante bestanden en code\n- Probleemoplossing\n- Openstaande taken en volgende stappen",
			"reset": "Herstellen naar standaard",
			"hint": "Leeg = gebruik standaardprompt"
		},
		"autoCondenseContext": {
			"name": "Automatisch intelligente contextcompressie activeren",
			"description": "Wanneer ingeschakeld, zal Kilo Code automatisch de context comprimeren wanneer de drempel wordt bereikt. Wanneer uitgeschakeld, kun je nog steeds handmatig contextcompressie activeren."
		},
		"openTabs": {
			"label": "Limiet geopende tabbladen in context",
			"description": "Maximaal aantal geopende VSCode-tabbladen dat in de context wordt opgenomen. Hogere waarden geven meer context maar verhogen het tokengebruik."
		},
		"workspaceFiles": {
			"label": "Limiet werkruimtebestanden in context",
			"description": "Maximaal aantal bestanden dat wordt opgenomen in details van de huidige werkmap. Hogere waarden geven meer context maar verhogen het tokengebruik."
		},
		"rooignore": {
			"label": ".kilocodeignore-bestanden tonen in lijsten en zoekopdrachten",
			"description": "Indien ingeschakeld, worden bestanden die overeenkomen met patronen in .kilocodeignore getoond in lijsten met een slotje. Indien uitgeschakeld, worden deze bestanden volledig verborgen in lijsten en zoekopdrachten."
		},
		"maxReadFile": {
			"label": "Automatisch afkappen bij bestandslezen",
			"description": "Kilo Code leest dit aantal regels wanneer het model geen begin/eindwaarden opgeeft. Als dit aantal lager is dan het totaal, genereert Kilo Code een index van codelijnen. Speciale gevallen: -1 laat Kilo Code het hele bestand lezen (zonder indexering), 0 leest geen regels en geeft alleen een minimale index. Lagere waarden minimaliseren het initiële contextgebruik en maken precieze vervolg-leesopdrachten mogelijk. Expliciete begin/eind-aanvragen worden niet door deze instelling beperkt.",
			"lines": "regels",
			"always_full_read": "Altijd volledig bestand lezen"
		},
		"maxConcurrentFileReads": {
			"label": "Limiet gelijktijdige bestandslezingen",
			"description": "Maximum aantal bestanden dat de 'read_file' tool tegelijkertijd kan verwerken. Hogere waarden kunnen het lezen van meerdere kleine bestanden versnellen maar verhogen het geheugengebruik."
		},
		"maxImageFileSize": {
			"label": "Maximum afbeeldingsbestandsgrootte",
			"mb": "MB",
			"description": "Maximale grootte (in MB) voor afbeeldingsbestanden die kunnen worden verwerkt door de read file tool."
		},
		"maxTotalImageSize": {
			"label": "Maximale totale afbeeldingsgrootte",
			"mb": "MB",
			"description": "Maximale cumulatieve groottelimiet (in MB) voor alle afbeeldingen die in één read_file-bewerking worden verwerkt. Bij het lezen van meerdere afbeeldingen wordt de grootte van elke afbeelding bij het totaal opgeteld. Als het toevoegen van een andere afbeelding deze limiet zou overschrijden, wordt deze overgeslagen."
		},
		"diagnostics": {
			"includeMessages": {
				"label": "Automatisch diagnostiek opnemen in context",
				"description": "Indien ingeschakeld, worden diagnostische berichten (fouten) van bewerkte bestanden automatisch opgenomen in de context. Je kunt altijd handmatig alle werkruimte-diagnostiek opnemen met @problems."
			},
			"maxMessages": {
				"label": "Maximale diagnostische berichten",
				"description": "Maximaal aantal diagnostische berichten dat per bestand moet worden opgenomen. Deze limiet geldt voor zowel automatische opname (wanneer checkbox is ingeschakeld) als handmatige @problems vermeldingen. Hogere waarden bieden meer context maar verhogen het tokengebruik.",
				"resetTooltip": "Reset naar standaardwaarde (50)",
				"unlimited": "Onbeperkte diagnostische berichten",
				"unlimitedLabel": "Onbeperkt"
			},
			"delayAfterWrite": {
				"label": "Vertraging na het schrijven om diagnostiek potentiële problemen te laten detecteren",
				"description": "Wachttijd na het schrijven van bestanden voordat u doorgaat, zodat diagnostische hulpmiddelen wijzigingen kunnen verwerken en problemen kunnen detecteren."
			}
		},
		"condensingThreshold": {
			"label": "Compressie trigger drempelwaarde",
			"selectProfile": "Drempelwaarde voor profiel configureren",
			"defaultProfile": "Globale standaard (alle profielen)",
			"defaultDescription": "Wanneer de context dit percentage bereikt, wordt het automatisch gecomprimeerd voor alle profielen tenzij ze aangepaste instellingen hebben",
			"profileDescription": "Aangepaste drempelwaarde alleen voor dit profiel (overschrijft globale standaard)",
			"inheritDescription": "Dit profiel erft de globale standaard drempelwaarde ({{threshold}}%)",
			"usesGlobal": "(gebruikt globaal {{threshold}}%)"
		}
	},
	"terminal": {
		"basic": {
			"label": "Terminalinstellingen: Basis",
			"description": "Basis terminalinstellingen"
		},
		"advanced": {
			"label": "Terminalinstellingen: Geavanceerd",
			"description": "De volgende opties vereisen mogelijk een herstart van de terminal om de instelling toe te passen."
		},
		"outputLineLimit": {
			"label": "Terminaluitvoerlimiet",
			"description": "Maximaal aantal regels dat wordt opgenomen in de terminaluitvoer bij het uitvoeren van commando's. Overtollige regels worden uit het midden verwijderd om tokens te besparen. <0>Meer informatie</0>"
		},
		"outputCharacterLimit": {
			"label": "Tekenlimiet terminal",
			"description": "Maximaal aantal tekens dat moet worden opgenomen in de terminaluitvoer bij het uitvoeren van commando's. Deze limiet heeft voorrang op de regellimiet om geheugenproblemen door extreem lange regels te voorkomen. Bij overschrijding wordt de uitvoer afgekapt. <0>Meer informatie</0>"
		},
		"shellIntegrationTimeout": {
			"label": "Terminal shell-integratie timeout",
			"description": "Maximale wachttijd voor het initialiseren van shell-integratie voordat commando's worden uitgevoerd. Voor gebruikers met lange shell-opstarttijden moet deze waarde mogelijk worden verhoogd als je 'Shell Integration Unavailable'-fouten ziet in de terminal. <0>Meer informatie</0>"
		},
		"shellIntegrationDisabled": {
			"label": "Terminal shell-integratie uitschakelen",
			"description": "Schakel dit in als terminalcommando's niet correct werken of als je 'Shell Integration Unavailable'-fouten ziet. Dit gebruikt een eenvoudigere methode om commando's uit te voeren en omzeilt enkele geavanceerde terminalfuncties. <0>Meer informatie</0>"
		},
		"commandDelay": {
			"label": "Terminalcommando-vertraging",
			"description": "Vertraging in milliseconden na het uitvoeren van een commando. De standaardinstelling van 0 schakelt de vertraging volledig uit. Dit kan helpen om te zorgen dat de uitvoer volledig wordt vastgelegd in terminals met timingproblemen. In de meeste terminals wordt dit geïmplementeerd door `PROMPT_COMMAND='sleep N'` te zetten en in Powershell wordt `start-sleep` toegevoegd aan het einde van elk commando. Oorspronkelijk was dit een workaround voor VSCode bug#237208 en is mogelijk niet meer nodig. <0>Meer informatie</0>"
		},
		"compressProgressBar": {
			"label": "Voortgangsbalk-uitvoer comprimeren",
			"description": "Indien ingeschakeld, verwerkt Kilo Code terminaluitvoer met carriage returns (\r) om te simuleren hoe een echte terminal inhoud weergeeft. Dit verwijdert tussenliggende voortgangsbalken en behoudt alleen de eindstatus, waardoor er meer contextruimte overblijft. <0>Meer informatie</0>"
		},
		"powershellCounter": {
			"label": "PowerShell-teller workaround inschakelen",
			"description": "Indien ingeschakeld, voegt Kilo Code een teller toe aan PowerShell-commando's om correcte uitvoering te garanderen. Dit helpt bij PowerShell-terminals die problemen hebben met het vastleggen van uitvoer. <0>Meer informatie</0>"
		},
		"zshClearEolMark": {
			"label": "ZSH EOL-markering wissen",
			"description": "Indien ingeschakeld, wist Kilo Code de ZSH end-of-line markering door PROMPT_EOL_MARK='' te zetten. Dit voorkomt problemen met de interpretatie van uitvoer die eindigt met speciale tekens zoals '%'. <0>Meer informatie</0>"
		},
		"zshOhMy": {
			"label": "Oh My Zsh-integratie inschakelen",
			"description": "Indien ingeschakeld, zet Kilo Code ITERM_SHELL_INTEGRATION_INSTALLED=Yes om Oh My Zsh shell-integratiefuncties te activeren. Het toepassen van deze instelling kan een herstart van de IDE vereisen. <0>Meer informatie</0>"
		},
		"zshP10k": {
			"label": "Powerlevel10k-integratie inschakelen",
			"description": "Indien ingeschakeld, zet Kilo Code POWERLEVEL9K_TERM_SHELL_INTEGRATION=true om Powerlevel10k shell-integratiefuncties te activeren. <0>Meer informatie</0>"
		},
		"zdotdir": {
			"label": "ZDOTDIR-afhandeling inschakelen",
			"description": "Indien ingeschakeld, maakt Kilo Code een tijdelijke map aan voor ZDOTDIR om zsh shell-integratie correct af te handelen. Dit zorgt ervoor dat VSCode shell-integratie goed werkt met zsh en je zsh-configuratie behouden blijft. <0>Meer informatie</0>"
		},
		"inheritEnv": {
			"label": "Omgevingsvariabelen overnemen",
			"description": "Indien ingeschakeld, neemt de terminal omgevingsvariabelen over van het bovenliggende VSCode-proces, zoals shell-integratie-instellingen uit het gebruikersprofiel. Dit schakelt direct de VSCode-instelling `terminal.integrated.inheritEnv` om. <0>Meer informatie</0>"
		}
	},
	"advancedSettings": {
		"title": "Geavanceerde instellingen"
	},
	"advanced": {
		"diff": {
			"label": "Bewerken via diffs inschakelen",
			"description": "Indien ingeschakeld kan Kilo Code sneller bestanden bewerken en worden afgekorte volledige-bestandswijzigingen automatisch geweigerd. Werkt het beste met het nieuwste Claude 4 Sonnet-model.",
			"strategy": {
				"label": "Diff-strategie",
				"options": {
					"standard": "Standaard (één blok)",
					"multiBlock": "Experimenteel: Multi-block diff",
					"unified": "Experimenteel: Unified diff"
				},
				"descriptions": {
					"standard": "Standaard diff-strategie past wijzigingen toe op één codeblok tegelijk.",
					"unified": "Unified diff-strategie gebruikt meerdere methoden om diffs toe te passen en kiest de beste aanpak.",
					"multiBlock": "Multi-block diff-strategie laat toe om meerdere codeblokken in één verzoek bij te werken."
				}
			},
			"matchPrecision": {
				"label": "Matchnauwkeurigheid",
				"description": "Deze schuifregelaar bepaalt hoe nauwkeurig codeblokken moeten overeenkomen bij het toepassen van diffs. Lagere waarden laten flexibelere matching toe maar verhogen het risico op verkeerde vervangingen. Gebruik waarden onder 100% met uiterste voorzichtigheid."
			}
		},
		"todoList": {
			"label": "Takenlijst-tool inschakelen",
			"description": "Wanneer ingeschakeld, kan Kilo Code takenlijsten maken en beheren om de voortgang van taken bij te houden. Dit helpt complexe taken te organiseren in beheersbare stappen."
		}
	},
	"experimental": {
		"DIFF_STRATEGY_UNIFIED": {
			"name": "Experimentele unified diff-strategie gebruiken",
			"description": "Schakel de experimentele unified diff-strategie in. Deze strategie kan het aantal herhalingen door model fouten verminderen, maar kan onverwacht gedrag of onjuiste bewerkingen veroorzaken. Alleen inschakelen als je de risico's begrijpt en wijzigingen zorgvuldig wilt controleren."
		},
		"SEARCH_AND_REPLACE": {
			"name": "Experimentele zoek-en-vervang-tool gebruiken",
			"description": "Schakel de experimentele zoek-en-vervang-tool in, waarmee Kilo Code meerdere instanties van een zoekterm in één verzoek kan vervangen."
		},
		"INSERT_BLOCK": {
			"name": "Experimentele inhoud-invoeg-tool gebruiken",
			"description": "Schakel de experimentele inhoud-invoeg-tool in, waarmee Kilo Code inhoud op specifieke regelnummers kan invoegen zonder een diff te maken."
		},
		"POWER_STEERING": {
			"name": "Experimentele 'power steering'-modus gebruiken",
			"description": "Indien ingeschakeld, herinnert Kilo Code het model vaker aan de details van de huidige modusdefinitie. Dit leidt tot sterkere naleving van roldefinities en aangepaste instructies, maar gebruikt meer tokens per bericht."
		},
		"MULTI_SEARCH_AND_REPLACE": {
			"name": "Experimentele multi-block diff-tool gebruiken",
			"description": "Indien ingeschakeld, gebruikt Kilo Code de multi-block diff-tool. Hiermee wordt geprobeerd meerdere codeblokken in het bestand in één verzoek bij te werken."
		},
		"CONCURRENT_FILE_READS": {
			"name": "Gelijktijdig lezen van bestanden inschakelen",
			"description": "Wanneer ingeschakeld, kan Kilo Code meerdere bestanden in één verzoek lezen. Wanneer uitgeschakeld, moet Kilo Code bestanden één voor één lezen. Uitschakelen kan helpen bij het werken met minder capabele modellen of wanneer u meer controle over bestandstoegang wilt."
		},
		"MARKETPLACE": {
			"name": "Marketplace inschakelen",
			"description": "Wanneer ingeschakeld kun je MCP's en aangepaste modi uit de Marketplace installeren."
		},
		"MULTI_FILE_APPLY_DIFF": {
			"name": "Gelijktijdige bestandsbewerkingen inschakelen",
<<<<<<< HEAD
			"description": "Wanneer ingeschakeld, kan Kilo Code meerdere bestanden in één verzoek bewerken. Wanneer uitgeschakeld, moet Kilo Code bestanden één voor één bewerken. Het uitschakelen hiervan kan helpen wanneer je werkt met minder capabele modellen of wanneer je meer controle wilt over bestandswijzigingen."
		},
		"INLINE_ASSIST": {
			"name": "Inline Ondersteuning",
			"description": "Schakel Inline Assist-functies in voor snelle codevoorstellen en verbeteringen direct in uw editor. Bevat Quick Inline Task (Cmd+I) voor gerichte wijzigingen en Auto Inline Task voor contextuele verbeteringen."
=======
			"description": "Wanneer ingeschakeld, kan Roo meerdere bestanden in één verzoek bewerken. Wanneer uitgeschakeld, moet Roo bestanden één voor één bewerken. Het uitschakelen hiervan kan helpen wanneer je werkt met minder capabele modellen of wanneer je meer controle wilt over bestandswijzigingen."
		},
		"PREVENT_FOCUS_DISRUPTION": {
			"name": "Achtergrondbewerking",
			"description": "Voorkomt editor focus verstoring wanneer ingeschakeld. Bestandsbewerkingen gebeuren op de achtergrond zonder diff-weergaven te openen of focus te stelen. Je kunt ononderbroken doorwerken terwijl Roo wijzigingen aanbrengt. Bestanden kunnen zonder focus worden geopend om diagnostiek vast te leggen of volledig gesloten blijven."
>>>>>>> 1695c83c
		}
	},
	"promptCaching": {
		"label": "Prompt caching inschakelen",
		"description": "Indien ingeschakeld, gebruikt Kilo Code dit model met prompt caching om kosten te verlagen."
	},
	"temperature": {
		"useCustom": "Aangepaste temperatuur gebruiken",
		"description": "Bepaalt de willekeurigheid in de antwoorden van het model.",
		"rangeDescription": "Hogere waarden maken de output willekeuriger, lagere waarden maken deze deterministischer."
	},
	"modelInfo": {
		"supportsImages": "Ondersteunt afbeeldingen",
		"noImages": "Ondersteunt geen afbeeldingen",
		"supportsComputerUse": "Ondersteunt computergebruik",
		"noComputerUse": "Ondersteunt geen computergebruik",
		"supportsPromptCache": "Ondersteunt prompt caching",
		"noPromptCache": "Ondersteunt geen prompt caching",
		"maxOutput": "Maximale output",
		"inputPrice": "Invoerprijs",
		"outputPrice": "Uitvoerprijs",
		"cacheReadsPrice": "Cache-leesprijs",
		"cacheWritesPrice": "Cache-schrijfprijs",
		"enableStreaming": "Streaming inschakelen",
		"enableR1Format": "R1-modelparameters inschakelen",
		"enableR1FormatTips": "Moet ingeschakeld zijn bij gebruik van R1-modellen zoals QWQ om 400-fouten te voorkomen",
		"useAzure": "Azure gebruiken",
		"azureApiVersion": "Azure API-versie instellen",
		"gemini": {
			"freeRequests": "* Gratis tot {{count}} verzoeken per minuut. Daarna is de prijs afhankelijk van de promptgrootte.",
			"pricingDetails": "Zie prijsdetails voor meer info.",
			"billingEstimate": "* Facturering is een schatting - de exacte kosten hangen af van de promptgrootte."
		}
	},
	"modelPicker": {
		"automaticFetch": "De extensie haalt automatisch de nieuwste lijst met modellen op van <serviceLink>{{serviceName}}</serviceLink>. Weet je niet welk model je moet kiezen? Kilo Code werkt het beste met <defaultModelLink>{{defaultModelId}}</defaultModelLink>.",
		"label": "Model",
		"searchPlaceholder": "Zoeken",
		"noMatchFound": "Geen overeenkomsten gevonden",
		"useCustomModel": "Aangepast gebruiken: {{modelId}}"
	},
	"footer": {
		"feedback": "Heb je vragen of feedback? Open gerust een issue op <githubLink>github.com/Kilo-Org/kilocode</githubLink> of sluit je aan bij <redditLink>reddit.com/r/kilocode</redditLink> of <discordLink>kilocode.ai/discord</discordLink>",
		"support": "Voor financiële vragen kunt u contact opnemen met de klantenservice via <supportLink>https://kilocode.ai/support</supportLink>",
		"telemetry": {
			"label": "Fout- en gebruiksrapportage toestaan",
			"description": "Help Kilo Code te verbeteren door gebruiksgegevens en foutmeldingen te verzenden. Er worden nooit code, prompts of persoonlijke gegevens verzonden. Zie ons privacybeleid voor meer informatie."
		},
		"settings": {
			"import": "Importeren",
			"export": "Exporteren",
			"reset": "Resetten"
		}
	},
	"thinkingBudget": {
		"maxTokens": "Max tokens",
		"maxThinkingTokens": "Max denk-tokens"
	},
	"validation": {
		"apiKey": "Je moet een geldige API-sleutel opgeven.",
		"awsRegion": "Je moet een regio kiezen om Amazon Bedrock te gebruiken.",
		"googleCloud": "Je moet een geldig Google Cloud Project-ID en regio opgeven.",
		"modelId": "Je moet een geldig model-ID opgeven.",
		"modelSelector": "Je moet een geldige modelselector opgeven.",
		"openAi": "Je moet een geldige basis-URL, API-sleutel en model-ID opgeven.",
		"arn": {
			"invalidFormat": "Ongeldig ARN-formaat. Controleer de formaatvereisten.",
			"regionMismatch": "Waarschuwing: De regio in je ARN ({{arnRegion}}) komt niet overeen met je geselecteerde regio ({{region}}). Dit kan toegangsfouten veroorzaken. De provider gebruikt de regio uit de ARN."
		},
		"modelAvailability": "Het opgegeven model-ID ({{modelId}}) is niet beschikbaar. Kies een ander model.",
		"providerNotAllowed": "Provider '{{provider}}' is niet toegestaan door je organisatie",
		"modelNotAllowed": "Model '{{model}}' is niet toegestaan voor provider '{{provider}}' door je organisatie",
		"profileInvalid": "Dit profiel bevat een provider of model dat niet is toegestaan door je organisatie"
	},
	"placeholders": {
		"apiKey": "Voer API-sleutel in...",
		"profileName": "Voer profielnaam in",
		"accessKey": "Voer toegangssleutel in...",
		"secretKey": "Voer geheime sleutel in...",
		"sessionToken": "Voer sessietoken in...",
		"credentialsJson": "Voer Credentials JSON in...",
		"keyFilePath": "Voer pad naar sleutelbestand in...",
		"projectId": "Voer project-ID in...",
		"customArn": "Voer ARN in (bijv. arn:aws:bedrock:us-east-1:123456789012:foundation-model/my-model)",
		"baseUrl": "Voer basis-URL in...",
		"modelId": {
			"lmStudio": "bijv. meta-llama-3.1-8b-instruct",
			"lmStudioDraft": "bijv. lmstudio-community/llama-3.2-1b-instruct",
			"ollama": "bijv. llama3.1"
		},
		"numbers": {
			"maxTokens": "bijv. 4096",
			"contextWindow": "bijv. 128000",
			"inputPrice": "bijv. 0.0001",
			"outputPrice": "bijv. 0.0002",
			"cacheWritePrice": "bijv. 0.00005"
		}
	},
	"defaults": {
		"ollamaUrl": "Standaard: http://localhost:11434",
		"lmStudioUrl": "Standaard: http://localhost:1234",
		"geminiUrl": "Standaard: https://generativelanguage.googleapis.com"
	},
	"labels": {
		"customArn": "Aangepaste ARN",
		"useCustomArn": "Aangepaste ARN gebruiken..."
	},
	"display": {
		"taskTimeline": {
			"label": "Taaktijdlijn weergeven",
			"description": "Toon een visuele tijdlijn van taakmeldingen, gekleurd per type, waardoor je snel de voortgang van taken kunt bekijken en terug kunt scrollen naar specifieke punten in de geschiedenis van de taak."
		}
	},
	"includeMaxOutputTokens": "Maximale output tokens opnemen",
	"includeMaxOutputTokensDescription": "Stuur maximale output tokens parameter in API-verzoeken. Sommige providers ondersteunen dit mogelijk niet.",
	"limitMaxTokensDescription": "Beperk het maximale aantal tokens in het antwoord",
	"maxOutputTokensLabel": "Maximale output tokens",
	"maxTokensGenerateDescription": "Maximale tokens om te genereren in het antwoord"
}<|MERGE_RESOLUTION|>--- conflicted
+++ resolved
@@ -697,19 +697,15 @@
 		},
 		"MULTI_FILE_APPLY_DIFF": {
 			"name": "Gelijktijdige bestandsbewerkingen inschakelen",
-<<<<<<< HEAD
 			"description": "Wanneer ingeschakeld, kan Kilo Code meerdere bestanden in één verzoek bewerken. Wanneer uitgeschakeld, moet Kilo Code bestanden één voor één bewerken. Het uitschakelen hiervan kan helpen wanneer je werkt met minder capabele modellen of wanneer je meer controle wilt over bestandswijzigingen."
 		},
 		"INLINE_ASSIST": {
 			"name": "Inline Ondersteuning",
 			"description": "Schakel Inline Assist-functies in voor snelle codevoorstellen en verbeteringen direct in uw editor. Bevat Quick Inline Task (Cmd+I) voor gerichte wijzigingen en Auto Inline Task voor contextuele verbeteringen."
-=======
-			"description": "Wanneer ingeschakeld, kan Roo meerdere bestanden in één verzoek bewerken. Wanneer uitgeschakeld, moet Roo bestanden één voor één bewerken. Het uitschakelen hiervan kan helpen wanneer je werkt met minder capabele modellen of wanneer je meer controle wilt over bestandswijzigingen."
 		},
 		"PREVENT_FOCUS_DISRUPTION": {
 			"name": "Achtergrondbewerking",
 			"description": "Voorkomt editor focus verstoring wanneer ingeschakeld. Bestandsbewerkingen gebeuren op de achtergrond zonder diff-weergaven te openen of focus te stelen. Je kunt ononderbroken doorwerken terwijl Roo wijzigingen aanbrengt. Bestanden kunnen zonder focus worden geopend om diagnostiek vast te leggen of volledig gesloten blijven."
->>>>>>> 1695c83c
 		}
 	},
 	"promptCaching": {
