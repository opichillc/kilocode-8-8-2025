--- conflicted
+++ resolved
@@ -230,14 +230,10 @@
 	"autoApprove": {
 		"title": "स्वत:-स्वीकृति:",
 		"none": "कोई नहीं",
-<<<<<<< HEAD
-		"description": "स्वत:-स्वीकृति Kilo Code को अनुमति मांगे बिना क्रियाएँ करने की अनुमति देती है। केवल उन क्रियाओं के लिए सक्षम करें जिन पर आप पूरी तरह से विश्वास करते हैं। अधिक विस्तृत कॉन्फ़िगरेशन <settingsLink>सेटिंग्स</settingsLink> में उपलब्ध है।"
-=======
 		"description": "स्वत:-स्वीकृति Roo Code को अनुमति मांगे बिना क्रियाएँ करने की अनुमति देती है। केवल उन क्रियाओं के लिए सक्षम करें जिन पर आप पूरी तरह से विश्वास करते हैं। अधिक विस्तृत कॉन्फ़िगरेशन <settingsLink>सेटिंग्स</settingsLink> में उपलब्ध है।",
 		"selectOptionsFirst": "स्वतः-अनुमोदन सक्षम करने के लिए नीचे दिए گئے विकल्पों में से कम से कम एक का चयन करें",
 		"toggleAriaLabel": "स्वतः-अनुमोदन टॉगल करें",
 		"disabledAriaLabel": "स्वतः-अनुमोदन अक्षम - पहले विकल्प चुनें"
->>>>>>> a0e640cd
 	},
 	"reasoning": {
 		"thinking": "विचार कर रहा है",
@@ -310,16 +306,10 @@
 		}
 	},
 	"codebaseSearch": {
-<<<<<<< HEAD
-		"wantsToSearch": "Kilo Code कोडबेस में <code>{{query}}</code> खोजना चाहता है:",
-		"wantsToSearchWithPath": "Kilo Code <code>{{path}}</code> में कोडबेस में <code>{{query}}</code> खोजना चाहता है:",
-		"didSearch": "<code>{{query}}</code> के लिए {{count}} परिणाम मिले:",
-=======
 		"wantsToSearch": "Roo कोडबेस में <code>{{query}}</code> खोजना चाहता है:",
 		"wantsToSearchWithPath": "Roo <code>{{path}}</code> में कोडबेस में <code>{{query}}</code> खोजना चाहता है:",
 		"didSearch_one": "1 परिणाम मिला",
 		"didSearch_other": "{{count}} परिणाम मिले",
->>>>>>> a0e640cd
 		"resultTooltip": "समानता स्कोर: {{score}} (फ़ाइल खोलने के लिए क्लिक करें)"
 	},
 	"read-batch": {
