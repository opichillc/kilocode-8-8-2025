--- conflicted
+++ resolved
@@ -34,7 +34,7 @@
 		"about": "Über Kilo Code"
 	},
 	"prompts": {
-		"description": "Konfiguriere Support-Prompts, die für schnelle Aktionen wie das Verbessern von Prompts, das Erklären von Code und das Beheben von Problemen verwendet werden. Diese Prompts helfen Roo dabei, bessere Unterstützung für häufige Entwicklungsaufgaben zu bieten."
+		"description": "Konfiguriere Support-Prompts, die für schnelle Aktionen wie das Verbessern von Prompts, das Erklären von Code und das Beheben von Problemen verwendet werden. Diese Prompts helfen Kilo Code dabei, bessere Unterstützung für häufige Entwicklungsaufgaben zu bieten."
 	},
 	"codeIndex": {
 		"title": "Codebase-Indexierung",
@@ -349,7 +349,7 @@
 		"description": "Steuern Sie, welche Informationen im KI-Kontextfenster enthalten sind, was den Token-Verbrauch und die Antwortqualität beeinflusst",
 		"autoCondenseContextPercent": {
 			"label": "Schwellenwert für intelligente Kontextkomprimierung",
-			"description": "Wenn das Kontextfenster diesen Schwellenwert erreicht, wird Roo es automatisch komprimieren."
+			"description": "Wenn das Kontextfenster diesen Schwellenwert erreicht, wird Kilo Code es automatisch komprimieren."
 		},
 		"condensingApiConfiguration": {
 			"label": "API-Konfiguration für Kontextkomprimierung",
@@ -467,29 +467,6 @@
 		}
 	},
 	"experimental": {
-<<<<<<< HEAD
-		"autoCondenseContextPercent": {
-			"label": "Schwellenwert für intelligente Kontextkomprimierung",
-			"description": "Wenn das Kontextfenster diesen Schwellenwert erreicht, wird Kilo Code es automatisch komprimieren."
-		},
-		"condensingApiConfiguration": {
-			"label": "API-Konfiguration für Kontextkomprimierung",
-			"description": "Wählen Sie, welche API-Konfiguration für Kontextkomprimierungsoperationen verwendet werden soll. Lassen Sie unausgewählt, um die aktuelle aktive Konfiguration zu verwenden.",
-			"useCurrentConfig": "Aktuelle Konfiguration verwenden"
-		},
-		"customCondensingPrompt": {
-			"label": "Benutzerdefinierter Kontextkomprimierungs-Prompt",
-			"description": "Passen Sie den System-Prompt an, der für die Kontextkomprimierung verwendet wird. Lassen Sie leer, um den Standard-Prompt zu verwenden.",
-			"placeholder": "Geben Sie hier Ihren benutzerdefinierten Komprimierungs-Prompt ein...\n\nSie können die gleiche Struktur wie der Standard-Prompt verwenden:\n- Vorherige Konversation\n- Aktuelle Arbeit\n- Wichtige technische Konzepte\n- Relevante Dateien und Code\n- Problemlösung\n- Ausstehende Aufgaben und nächste Schritte",
-			"reset": "Auf Standard zurücksetzen",
-			"hint": "Leer = Standard-Prompt verwenden"
-		},
-		"AUTO_CONDENSE_CONTEXT": {
-			"name": "Intelligente Kontextkomprimierung automatisch auslösen",
-			"description": "Intelligente Kontextkomprimierung verwendet einen LLM-Aufruf, um das vorherige Gespräch zusammenzufassen, wenn das Kontextfenster der Aufgabe einen voreingestellten Schwellenwert erreicht, anstatt alte Nachrichten zu verwerfen, wenn der Kontext voll ist."
-		},
-=======
->>>>>>> 69f72002
 		"DIFF_STRATEGY_UNIFIED": {
 			"name": "Experimentelle einheitliche Diff-Strategie verwenden",
 			"description": "Aktiviert die experimentelle einheitliche Diff-Strategie. Diese Strategie könnte die Anzahl der durch Modellfehler verursachten Wiederholungen reduzieren, kann aber unerwartetes Verhalten oder falsche Bearbeitungen verursachen. Nur aktivieren, wenn du die Risiken verstehst und bereit bist, alle Änderungen sorgfältig zu überprüfen."
@@ -512,15 +489,11 @@
 		},
 		"MULTI_SEARCH_AND_REPLACE": {
 			"name": "Experimentelles Multi-Block-Diff-Werkzeug verwenden",
-<<<<<<< HEAD
 			"description": "Wenn aktiviert, verwendet Kilo Code das Multi-Block-Diff-Werkzeug. Dies versucht, mehrere Codeblöcke in der Datei in einer Anfrage zu aktualisieren."
-=======
-			"description": "Wenn aktiviert, verwendet Roo das Multi-Block-Diff-Werkzeug. Dies versucht, mehrere Codeblöcke in der Datei in einer Anfrage zu aktualisieren."
 		},
 		"CONCURRENT_FILE_READS": {
 			"name": "Gleichzeitiges Lesen von Dateien aktivieren",
-			"description": "Wenn aktiviert, kann Roo mehrere Dateien in einer einzigen Anfrage lesen (bis zu 15 Dateien). Wenn deaktiviert, muss Roo Dateien nacheinander lesen. Das Deaktivieren kann helfen, wenn Sie mit weniger leistungsfähigen Modellen arbeiten oder mehr Kontrolle über den Dateizugriff wünschen."
->>>>>>> 69f72002
+			"description": "Wenn aktiviert, kann Kilo Code mehrere Dateien in einer einzigen Anfrage lesen (bis zu 15 Dateien). Wenn deaktiviert, muss Kilo Code Dateien nacheinander lesen. Das Deaktivieren kann helfen, wenn Sie mit weniger leistungsfähigen Modellen arbeiten oder mehr Kontrolle über den Dateizugriff wünschen."
 		}
 	},
 	"promptCaching": {
