{
	"common": {
		"save": "Salvar",
		"done": "Concluído",
		"cancel": "Cancelar",
		"reset": "Redefinir",
		"select": "Selecionar",
		"add": "Adicionar cabeçalho",
		"remove": "Remover"
	},
	"header": {
		"title": "Configurações",
		"saveButtonTooltip": "Salvar alterações",
		"nothingChangedTooltip": "Nada alterado",
		"doneButtonTooltip": "Descartar alterações não salvas e fechar o painel de configurações"
	},
	"unsavedChangesDialog": {
		"title": "Alterações não salvas",
		"description": "Deseja descartar as alterações e continuar?",
		"cancelButton": "Cancelar",
		"discardButton": "Descartar alterações"
	},
	"sections": {
		"providers": "Provedores",
		"autoApprove": "Aprovação",
		"browser": "Navegador",
		"checkpoints": "Checkpoints",
		"notifications": "Notificações",
		"contextManagement": "Contexto",
		"terminal": "Terminal",
		"prompts": "Prompts",
		"experimental": "Experimental",
		"language": "Idioma",
		"about": "Sobre",
		"display": "Exibir"
	},
	"prompts": {
		"description": "Configure prompts de suporte usados para ações rápidas como melhorar prompts, explicar código e corrigir problemas. Esses prompts ajudam o Kilo Code a fornecer melhor assistência para tarefas comuns de desenvolvimento."
	},
	"codeIndex": {
		"title": "Indexação de Código",
		"enableLabel": "Ativar Indexação de Código",
		"enableDescription": "Ative a indexação de código para pesquisa e compreensão de contexto aprimoradas",
		"profileLabel": "Provedor de Embeddings",
		"selectProfilePlaceholder": "Selecionar provedor",
		"openaiProvider": "OpenAI",
		"ollamaProvider": "Ollama",
		"geminiProvider": "Gemini",
		"geminiApiKeyLabel": "Chave de API:",
		"geminiApiKeyPlaceholder": "Digite sua chave de API do Gemini",
		"mistralProvider": "Mistral",
		"mistralApiKeyLabel": "Chave de API:",
		"mistralApiKeyPlaceholder": "Digite sua chave de API da Mistral",
		"openaiCompatibleProvider": "Compatível com OpenAI",
		"openAiKeyLabel": "Chave de API OpenAI",
		"openAiKeyPlaceholder": "Digite sua chave de API OpenAI",
		"openAiCompatibleBaseUrlLabel": "URL Base",
		"openAiCompatibleApiKeyLabel": "Chave de API",
		"openAiCompatibleApiKeyPlaceholder": "Digite sua chave de API",
		"openAiCompatibleModelDimensionLabel": "Dimensão de Embedding:",
		"modelDimensionLabel": "Dimensão do Modelo",
		"openAiCompatibleModelDimensionPlaceholder": "ex., 1536",
		"openAiCompatibleModelDimensionDescription": "A dimensão de embedding (tamanho de saída) para seu modelo. Verifique a documentação do seu provedor para este valor. Valores comuns: 384, 768, 1536, 3072.",
		"modelLabel": "Modelo",
		"selectModelPlaceholder": "Selecionar modelo",
		"ollamaUrlLabel": "URL Ollama:",
		"qdrantUrlLabel": "URL Qdrant",
		"qdrantKeyLabel": "Chave Qdrant:",
		"startIndexingButton": "Iniciar",
		"clearIndexDataButton": "Limpar Índice",
		"unsavedSettingsMessage": "Por favor, salve suas configurações antes de iniciar o processo de indexação.",
		"clearDataDialog": {
			"title": "Tem certeza?",
			"description": "Esta ação não pode ser desfeita. Isso excluirá permanentemente os dados de índice da sua base de código.",
			"cancelButton": "Cancelar",
			"confirmButton": "Limpar Dados"
		},
		"description": "Configure as configurações de indexação da base de código para habilitar a pesquisa semântica do seu projeto. <0>Saiba mais</0>",
		"statusTitle": "Status",
		"settingsTitle": "Configurações de Indexação",
		"disabledMessage": "A indexação da base de código está atualmente desativada. Ative-a nas configurações globais para configurar as opções de indexação.",
		"embedderProviderLabel": "Provedor de Embedder",
		"modelPlaceholder": "Insira o nome do modelo",
		"selectModel": "Selecione um modelo",
		"ollamaBaseUrlLabel": "URL Base do Ollama",
		"qdrantApiKeyLabel": "Chave da API Qdrant",
		"qdrantApiKeyPlaceholder": "Insira sua chave da API Qdrant (opcional)",
		"setupConfigLabel": "Configuração",
		"ollamaUrlPlaceholder": "http://localhost:11434",
		"openAiCompatibleBaseUrlPlaceholder": "https://api.example.com",
		"modelDimensionPlaceholder": "1536",
		"qdrantUrlPlaceholder": "http://localhost:6333",
		"saveError": "Falha ao salvar configurações",
		"modelDimensions": "({{dimension}} dimensões)",
		"saveSuccess": "Configurações salvas com sucesso",
		"saving": "Salvando...",
		"saveSettings": "Salvar",
		"indexingStatuses": {
			"standby": "Em espera",
			"indexing": "Indexando",
			"indexed": "Indexado",
			"error": "Erro"
		},
		"close": "Fechar",
		"validation": {
			"invalidQdrantUrl": "URL do Qdrant inválida",
			"invalidOllamaUrl": "URL do Ollama inválida",
			"invalidBaseUrl": "URL base inválida",
			"qdrantUrlRequired": "A URL do Qdrant é obrigatória",
			"openaiApiKeyRequired": "A chave de API da OpenAI é obrigatória",
			"modelSelectionRequired": "A seleção do modelo é obrigatória",
			"apiKeyRequired": "A chave de API é obrigatória",
			"modelIdRequired": "O ID do modelo é obrigatório",
			"modelDimensionRequired": "A dimensão do modelo é obrigatória",
			"geminiApiKeyRequired": "A chave de API do Gemini é obrigatória",
			"mistralApiKeyRequired": "A chave de API Mistral é obrigatória",
			"ollamaBaseUrlRequired": "A URL base do Ollama é obrigatória",
			"baseUrlRequired": "A URL base é obrigatória",
			"modelDimensionMinValue": "A dimensão do modelo deve ser maior que 0"
		},
		"advancedConfigLabel": "Configuração Avançada",
		"searchMinScoreLabel": "Limite de pontuação de busca",
		"searchMinScoreDescription": "Pontuação mínima de similaridade (0.0-1.0) necessária para os resultados da busca. Valores mais baixos retornam mais resultados, mas podem ser menos relevantes. Valores mais altos retornam menos resultados, mas mais relevantes.",
		"searchMinScoreResetTooltip": "Redefinir para o valor padrão (0.4)",
		"searchMaxResultsLabel": "Resultados máximos de busca",
		"searchMaxResultsDescription": "Número máximo de resultados de busca a retornar ao consultar o índice de código. Valores mais altos fornecem mais contexto, mas podem incluir resultados menos relevantes.",
		"resetToDefault": "Redefinir para o padrão"
	},
	"autoApprove": {
<<<<<<< HEAD
		"description": "Permitir que o Kilo Code realize operações automaticamente sem exigir aprovação. Ative essas configurações apenas se confiar totalmente na IA e compreender os riscos de segurança associados.",
=======
		"description": "Permitir que o Roo realize operações automaticamente sem exigir aprovação. Ative essas configurações apenas se confiar totalmente na IA e compreender os riscos de segurança associados.",
		"enabled": "Aprovação automática habilitada",
>>>>>>> c45896ab
		"toggleAriaLabel": "Alternar aprovação automática",
		"disabledAriaLabel": "Aprovação automática desativada - selecione as opções primeiro",
		"readOnly": {
			"label": "Leitura",
			"description": "Quando ativado, o Kilo Code visualizará automaticamente o conteúdo do diretório e lerá arquivos sem que você precise clicar no botão Aprovar.",
			"outsideWorkspace": {
				"label": "Incluir arquivos fora do espaço de trabalho",
				"description": "Permitir que o Kilo Code leia arquivos fora do espaço de trabalho atual sem exigir aprovação."
			}
		},
		"write": {
			"label": "Escrita",
			"description": "Criar e editar arquivos automaticamente sem exigir aprovação",
			"delayLabel": "Atraso após escritas para permitir que diagnósticos detectem problemas potenciais",
			"outsideWorkspace": {
				"label": "Incluir arquivos fora do espaço de trabalho",
				"description": "Permitir que o Kilo Code crie e edite arquivos fora do espaço de trabalho atual sem exigir aprovação."
			},
			"protected": {
				"label": "Incluir arquivos protegidos",
				"description": "Permitir que o Kilo Code crie e edite arquivos protegidos (como .kilocodeignore e arquivos de configuração .kilocode/) sem exigir aprovação."
			}
		},
		"browser": {
			"label": "Navegador",
			"description": "Realizar ações do navegador automaticamente sem exigir aprovação. Nota: Aplica-se apenas quando o modelo suporta uso do computador"
		},
		"retry": {
			"label": "Tentar novamente",
			"description": "Tentar novamente automaticamente requisições de API com falha quando o servidor retorna uma resposta de erro",
			"delayLabel": "Atraso antes de tentar novamente a requisição"
		},
		"mcp": {
			"label": "MCP",
			"description": "Ativar aprovação automática de ferramentas MCP individuais na visualização de Servidores MCP (requer tanto esta configuração quanto a caixa de seleção \"Permitir sempre\" da ferramenta)"
		},
		"modeSwitch": {
			"label": "Modo",
			"description": "Alternar automaticamente entre diferentes modos sem exigir aprovação"
		},
		"subtasks": {
			"label": "Subtarefas",
			"description": "Permitir a criação e conclusão de subtarefas sem exigir aprovação"
		},
		"followupQuestions": {
			"label": "Pergunta",
			"description": "Selecionar automaticamente a primeira resposta sugerida para perguntas de acompanhamento após o tempo limite configurado",
			"timeoutLabel": "Tempo de espera antes de selecionar automaticamente a primeira resposta"
		},
		"execute": {
			"label": "Executar",
			"description": "Executar automaticamente comandos de terminal permitidos sem exigir aprovação",
			"allowedCommands": "Comandos de auto-execução permitidos",
			"allowedCommandsDescription": "Prefixos de comando que podem ser auto-executados quando \"Aprovar sempre operações de execução\" está ativado. Adicione * para permitir todos os comandos (use com cautela).",
			"deniedCommands": "Comandos negados",
			"deniedCommandsDescription": "Prefixos de comandos que serão automaticamente negados sem pedir aprovação. Em caso de conflitos com comandos permitidos, a correspondência de prefixo mais longa tem precedência. Adicione * para negar todos os comandos.",
			"commandPlaceholder": "Digite o prefixo do comando (ex. 'git ')",
			"deniedCommandPlaceholder": "Digite o prefixo do comando para negar (ex. 'rm -rf')",
			"addButton": "Adicionar",
			"autoDenied": "Comandos com o prefixo `{{prefix}}` foram proibidos pelo usuário. Não contorne esta restrição executando outro comando."
		},
		"showMenu": {
			"label": "Mostrar menu de aprovação automática na visualização de chat",
			"description": "Quando ativado, o menu de aprovação automática será exibido na parte inferior da visualização de chat, permitindo acesso rápido às configurações de aprovação automática"
		},
		"updateTodoList": {
			"label": "Todo",
			"description": "A lista de tarefas é atualizada automaticamente sem aprovação"
		},
		"apiRequestLimit": {
			"title": "Máximo de Solicitações",
			"description": "Fazer automaticamente este número de requisições à API antes de pedir aprovação para continuar com a tarefa.",
			"unlimited": "Ilimitado"
		},
		"selectOptionsFirst": "Selecione pelo menos uma opção abaixo para habilitar a aprovação automática",
		"apiCostLimit": {
			"title": "Custo máximo",
			"unlimited": "Ilimitado"
		},
		"maxLimits": {
			"description": "Fazer solicitações automaticamente até estes limites antes de pedir aprovação para continuar."
		}
	},
	"providers": {
		"providerDocumentation": "Documentação do {{provider}}",
		"configProfile": "Perfil de configuração",
		"description": "Salve diferentes configurações de API para alternar rapidamente entre provedores e configurações.",
		"apiProvider": "Provedor de API",
		"model": "Modelo",
		"nameEmpty": "O nome não pode estar vazio",
		"nameExists": "Já existe um perfil com este nome",
		"deleteProfile": "Excluir perfil",
		"invalidArnFormat": "Formato de ARN inválido. Verifique os exemplos acima.",
		"enterNewName": "Digite um novo nome",
		"addProfile": "Adicionar perfil",
		"renameProfile": "Renomear perfil",
		"newProfile": "Novo perfil de configuração",
		"enterProfileName": "Digite o nome do perfil",
		"createProfile": "Criar perfil",
		"cannotDeleteOnlyProfile": "Não é possível excluir o único perfil",
		"searchPlaceholder": "Pesquisar perfis",
		"searchProviderPlaceholder": "Pesquisar provedores",
		"noProviderMatchFound": "Nenhum provedor encontrado",
		"noMatchFound": "Nenhum perfil correspondente encontrado",
		"vscodeLmDescription": "A API do Modelo de Linguagem do VS Code permite executar modelos fornecidos por outras extensões do VS Code (incluindo, mas não se limitando, ao GitHub Copilot). A maneira mais fácil de começar é instalar as extensões Copilot e Copilot Chat no VS Code Marketplace.",
		"awsCustomArnUse": "Insira um ARN Amazon Bedrock válido para o modelo que deseja usar. Exemplos de formato:",
		"awsCustomArnDesc": "Certifique-se de que a região no ARN corresponde à região AWS selecionada acima.",
		"openRouterApiKey": "Chave de API OpenRouter",
		"getOpenRouterApiKey": "Obter chave de API OpenRouter",
		"cerebras": {
			"apiKey": "Chave de API Cerebras",
			"getApiKey": "Obter chave de API Cerebras"
		},
		"apiKeyStorageNotice": "As chaves de API são armazenadas com segurança no Armazenamento Secreto do VSCode",
		"glamaApiKey": "Chave de API Glama",
		"getGlamaApiKey": "Obter chave de API Glama",
		"useCustomBaseUrl": "Usar URL base personalizado",
		"useReasoning": "Habilitar raciocínio",
		"useHostHeader": "Usar cabeçalho Host personalizado",
		"useLegacyFormat": "Usar formato de API OpenAI legado",
		"customHeaders": "Cabeçalhos personalizados",
		"headerName": "Nome do cabeçalho",
		"headerValue": "Valor do cabeçalho",
		"noCustomHeaders": "Nenhum cabeçalho personalizado definido. Clique no botão + para adicionar um.",
		"requestyApiKey": "Chave de API Requesty",
		"refreshModels": {
			"label": "Atualizar modelos",
			"hint": "Por favor, reabra as configurações para ver os modelos mais recentes.",
			"loading": "Atualizando lista de modelos...",
			"success": "Lista de modelos atualizada com sucesso!",
			"error": "Falha ao atualizar a lista de modelos. Por favor, tente novamente."
		},
		"getRequestyApiKey": "Obter chave de API Requesty",
		"openRouterTransformsText": "Comprimir prompts e cadeias de mensagens para o tamanho do contexto (<a>Transformações OpenRouter</a>)",
		"anthropicApiKey": "Chave de API Anthropic",
		"getAnthropicApiKey": "Obter chave de API Anthropic",
		"anthropicUseAuthToken": "Passar a chave de API Anthropic como cabeçalho Authorization em vez de X-Api-Key",
		"cerebrasApiKey": "Chave de API Cerebras",
		"getCerebrasApiKey": "Obter chave de API Cerebras",
		"chutesApiKey": "Chave de API Chutes",
		"getChutesApiKey": "Obter chave de API Chutes",
		"fireworksApiKey": "Chave de API Fireworks",
		"getFireworksApiKey": "Obter chave de API Fireworks",
		"deepSeekApiKey": "Chave de API DeepSeek",
		"getDeepSeekApiKey": "Obter chave de API DeepSeek",
		"doubaoApiKey": "Chave de API Doubao",
		"getDoubaoApiKey": "Obter chave de API Doubao",
		"fireworksApiKey": "Chave de API Fireworks",
		"getFireworksApiKey": "Obter chave de API Fireworks",
		"zaiApiKey": "Chave de API Z.AI",
		"getZaiApiKey": "Obter chave de API Z.AI",
		"bigModelApiKey": "Chave de API BigModel",
		"getBigModelApiKey": "Obter chave de API BigModel",
		"moonshotApiKey": "Chave de API Moonshot",
		"getMoonshotApiKey": "Obter chave de API Moonshot",
		"moonshotBaseUrl": "Ponto de entrada Moonshot",
		"zaiApiKey": "Chave de API Z AI",
		"getZaiApiKey": "Obter chave de API Z AI",
		"zaiEntrypoint": "Ponto de entrada Z AI",
		"zaiEntrypointDescription": "Selecione o ponto de entrada da API apropriado com base na sua localização. Se você estiver na China, escolha open.bigmodel.cn. Caso contrário, escolha api.z.ai.",
		"geminiApiKey": "Chave de API Gemini",
		"getGroqApiKey": "Obter chave de API Groq",
		"groqApiKey": "Chave de API Groq",
		"getSambaNovaApiKey": "Obter chave de API SambaNova",
		"sambaNovaApiKey": "Chave de API SambaNova",
		"getGeminiApiKey": "Obter chave de API Gemini",
		"getHuggingFaceApiKey": "Obter chave de API Hugging Face",
		"huggingFaceApiKey": "Chave de API Hugging Face",
		"huggingFaceModelId": "ID do modelo",
		"huggingFaceLoading": "Carregando...",
		"huggingFaceModelsCount": "({{count}} modelos)",
		"huggingFaceSelectModel": "Selecionar um modelo...",
		"huggingFaceSearchModels": "Buscar modelos...",
		"huggingFaceNoModelsFound": "Nenhum modelo encontrado",
		"huggingFaceProvider": "Provedor",
		"huggingFaceProviderAuto": "Automático",
		"huggingFaceSelectProvider": "Selecionar um provedor...",
		"huggingFaceSearchProviders": "Buscar provedores...",
		"huggingFaceNoProvidersFound": "Nenhum provedor encontrado",
		"apiKey": "Chave de API",
		"openAiApiKey": "Chave de API OpenAI",
		"openAiBaseUrl": "URL Base",
		"getOpenAiApiKey": "Obter chave de API OpenAI",
		"mistralApiKey": "Chave de API Mistral",
		"getMistralApiKey": "Obter chave de API Mistral / Codestral",
		"codestralBaseUrl": "URL Base Codestral (Opcional)",
		"codestralBaseUrlDesc": "Defina uma URL alternativa para o modelo Codestral.",
		"xaiApiKey": "Chave de API xAI",
		"getXaiApiKey": "Obter chave de API xAI",
		"litellmApiKey": "Chave API LiteLLM",
		"litellmBaseUrl": "URL base LiteLLM",
		"awsCredentials": "Credenciais AWS",
		"awsProfile": "Perfil AWS",
		"awsApiKey": "Chave de API Amazon Bedrock",
		"awsProfileName": "Nome do Perfil AWS",
		"awsAccessKey": "Chave de Acesso AWS",
		"awsSecretKey": "Chave Secreta AWS",
		"awsSessionToken": "Token de Sessão AWS",
		"awsRegion": "Região AWS",
		"awsCrossRegion": "Usar inferência entre regiões",
		"awsBedrockVpc": {
			"useCustomVpcEndpoint": "Usar endpoint VPC personalizado",
			"vpcEndpointUrlPlaceholder": "Digite a URL do endpoint VPC (opcional)",
			"examples": "Exemplos:"
		},
		"enablePromptCaching": "Ativar cache de prompts",
		"enablePromptCachingTitle": "Ativar cache de prompts para melhorar o desempenho e reduzir custos para modelos suportados.",
		"cacheUsageNote": "Nota: Se você não vir o uso do cache, tente selecionar um modelo diferente e depois selecionar novamente o modelo desejado.",
		"vscodeLmModel": "Modelo de Linguagem",
		"vscodeLmWarning": "Nota: Esta é uma integração muito experimental e o suporte do provedor pode variar. Se você receber um erro sobre um modelo não ser suportado, isso é um problema do lado do provedor.",
		"geminiParameters": {
			"urlContext": {
				"title": "Ativar contexto de URL",
				"description": "Permite que o Gemini acesse e processe URLs para contexto adicional ao gerar respostas. Útil para tarefas que exijam análise de conteúdo da web."
			},
			"groundingSearch": {
				"title": "Ativar grounding com pesquisa no Google",
				"description": "Permite que o Gemini pesquise informações atuais no Google e fundamente as respostas em dados em tempo real. Útil para consultas que requerem informações atualizadas."
			}
		},
		"googleCloudSetup": {
			"title": "Para usar o Google Cloud Vertex AI, você precisa:",
			"step1": "1. Criar uma conta Google Cloud, ativar a API Vertex AI e ativar os modelos Claude desejados.",
			"step2": "2. Instalar o CLI do Google Cloud e configurar as credenciais padrão do aplicativo.",
			"step3": "3. Ou criar uma conta de serviço com credenciais."
		},
		"googleCloudCredentials": "Credenciais Google Cloud",
		"googleCloudKeyFile": "Caminho do Arquivo de Chave Google Cloud",
		"googleCloudProjectId": "ID do Projeto Google Cloud",
		"googleCloudRegion": "Região Google Cloud",
		"lmStudio": {
			"baseUrl": "URL Base (opcional)",
			"modelId": "ID do Modelo",
			"speculativeDecoding": "Ativar Decodificação Especulativa",
			"draftModelId": "ID do Modelo de Rascunho",
			"draftModelDesc": "O modelo de rascunho deve ser da mesma família de modelos para que a decodificação especulativa funcione corretamente.",
			"selectDraftModel": "Selecionar Modelo de Rascunho",
			"noModelsFound": "Nenhum modelo de rascunho encontrado. Certifique-se de que o LM Studio esteja em execução com o Modo Servidor ativado.",
			"description": "O LM Studio permite que você execute modelos localmente em seu computador. Para instruções sobre como começar, veja o <a>guia de início rápido</a> deles. Você também precisará iniciar o recurso de <b>servidor local</b> do LM Studio para usá-lo com esta extensão. <span>Nota:</span> O Kilo Code usa prompts complexos e funciona melhor com modelos Claude. Modelos menos capazes podem não funcionar como esperado."
		},
		"ollama": {
			"baseUrl": "URL Base (opcional)",
			"modelId": "ID do Modelo",
			"description": "O Ollama permite que você execute modelos localmente em seu computador. Para instruções sobre como começar, veja o guia de início rápido deles.",
			"warning": "Nota: O Kilo Code usa prompts complexos e funciona melhor com modelos Claude. Modelos menos capazes podem não funcionar como esperado."
		},
		"unboundApiKey": "Chave de API Unbound",
		"getUnboundApiKey": "Obter chave de API Unbound",
		"unboundRefreshModelsSuccess": "Lista de modelos atualizada! Agora você pode selecionar entre os modelos mais recentes.",
		"unboundInvalidApiKey": "Chave API inválida. Por favor, verifique sua chave API e tente novamente.",
		"humanRelay": {
			"description": "Não é necessária chave de API, mas o usuário precisa ajudar a copiar e colar as informações para a IA do chat web.",
			"instructions": "Durante o uso, uma caixa de diálogo será exibida e a mensagem atual será copiada para a área de transferência automaticamente. Você precisa colar isso nas versões web de IA (como ChatGPT ou Claude), depois copiar a resposta da IA de volta para a caixa de diálogo e clicar no botão confirmar."
		},
		"openRouter": {
			"providerRouting": {
				"title": "Roteamento de Provedores OpenRouter",
				"description": "OpenRouter direciona solicitações para os melhores provedores disponíveis para seu modelo. Por padrão, as solicitações são balanceadas entre os principais provedores para maximizar o tempo de atividade. No entanto, você pode escolher um provedor específico para usar com este modelo.",
				"learnMore": "Saiba mais sobre roteamento de provedores"
			}
		},
		"customModel": {
			"capabilities": "Configure as capacidades e preços para seu modelo personalizado compatível com OpenAI. Tenha cuidado ao especificar as capacidades do modelo, pois elas podem afetar como o Kilo Code funciona.",
			"maxTokens": {
				"label": "Máximo de Tokens de Saída",
				"description": "Número máximo de tokens que o modelo pode gerar em uma resposta. (Especifique -1 para permitir que o servidor defina o máximo de tokens.)"
			},
			"contextWindow": {
				"label": "Tamanho da Janela de Contexto",
				"description": "Total de tokens (entrada + saída) que o modelo pode processar."
			},
			"imageSupport": {
				"label": "Suporte a Imagens",
				"description": "Este modelo é capaz de processar e entender imagens?"
			},
			"computerUse": {
				"label": "Uso do Computador",
				"description": "Este modelo é capaz de interagir com um navegador? (ex. Claude 3.7 Sonnet)."
			},
			"promptCache": {
				"label": "Cache de Prompts",
				"description": "Este modelo é capaz de fazer cache de prompts?"
			},
			"pricing": {
				"input": {
					"label": "Preço de Entrada",
					"description": "Custo por milhão de tokens na entrada/prompt. Isso afeta o custo de enviar contexto e instruções para o modelo."
				},
				"output": {
					"label": "Preço de Saída",
					"description": "Custo por milhão de tokens na resposta do modelo. Isso afeta o custo do conteúdo gerado e das conclusões."
				},
				"cacheReads": {
					"label": "Preço de Leituras de Cache",
					"description": "Custo por milhão de tokens para leitura do cache. Este é o preço cobrado quando uma resposta em cache é recuperada."
				},
				"cacheWrites": {
					"label": "Preço de Escritas de Cache",
					"description": "Custo por milhão de tokens para escrita no cache. Este é o preço cobrado quando um prompt é armazenado em cache pela primeira vez."
				}
			},
			"resetDefaults": "Restaurar Padrões"
		},
		"rateLimitSeconds": {
			"label": "Limite de taxa",
			"description": "Tempo mínimo entre requisições de API."
		},
		"consecutiveMistakeLimit": {
			"label": "Limite de Erros e Repetições",
			"description": "Número de erros consecutivos ou ações repetidas antes de exibir o diálogo 'Kilo Code está com problemas'",
			"unlimitedDescription": "Tentativas ilimitadas ativadas (prosseguimento automático). O diálogo nunca aparecerá.",
			"warning": "⚠️ Definir como 0 permite tentativas ilimitadas, o que pode consumir um uso significativo da API"
		},
		"reasoningEffort": {
			"label": "Esforço de raciocínio do modelo",
			"high": "Alto",
			"medium": "Médio",
			"low": "Baixo"
		},
		"setReasoningLevel": "Habilitar esforço de raciocínio",
		"claudeCode": {
			"pathLabel": "Caminho do Claude Code",
			"description": "Caminho opcional para o seu Claude Code CLI. O padrão é 'claude' se não for definido.",
			"placeholder": "Padrão: claude",
			"maxTokensLabel": "Tokens de saída máximos",
			"maxTokensDescription": "Número máximo de tokens de saída para respostas do Claude Code. O padrão é 8000."
		},
		"geminiCli": {
			"description": "Este provedor usa autenticação OAuth da ferramenta Gemini CLI e não requer chaves de API.",
			"oauthPath": "Caminho das Credenciais OAuth (opcional)",
			"oauthPathDescription": "Caminho para o arquivo de credenciais OAuth. Deixe vazio para usar o local padrão (~/.gemini/oauth_creds.json).",
			"instructions": "Se você ainda não se autenticou, execute",
			"instructionsContinued": "no seu terminal primeiro.",
			"setupLink": "Instruções de Configuração do Gemini CLI",
			"requirementsTitle": "Requisitos Importantes",
			"requirement1": "Primeiro, você precisa instalar a ferramenta Gemini CLI",
			"requirement2": "Em seguida, execute gemini no seu terminal e certifique-se de fazer login com o Google",
			"requirement3": "Funciona apenas com contas pessoais do Google (não contas do Google Workspace)",
			"requirement4": "Não usa chaves de API - a autenticação é tratada via OAuth",
			"requirement5": "Requer que a ferramenta Gemini CLI seja instalada e autenticada primeiro",
			"freeAccess": "Acesso gratuito via autenticação OAuth"
		}
	},
	"browser": {
		"enable": {
			"label": "Ativar ferramenta de navegador",
			"description": "Quando ativado, o Kilo Code pode usar um navegador para interagir com sites ao usar modelos que suportam o uso do computador. <0>Saiba mais</0>"
		},
		"viewport": {
			"label": "Tamanho da viewport",
			"description": "Selecione o tamanho da viewport para interações do navegador. Isso afeta como os sites são exibidos e como se interage com eles.",
			"options": {
				"largeDesktop": "Desktop grande (1280x800)",
				"smallDesktop": "Desktop pequeno (900x600)",
				"tablet": "Tablet (768x1024)",
				"mobile": "Móvel (360x640)"
			}
		},
		"screenshotQuality": {
			"label": "Qualidade das capturas de tela",
			"description": "Ajuste a qualidade WebP das capturas de tela do navegador. Valores mais altos fornecem capturas mais nítidas, mas aumentam o uso de token."
		},
		"remote": {
			"label": "Usar conexão remota de navegador",
			"description": "Conectar a um navegador Chrome executando com depuração remota ativada (--remote-debugging-port=9222).",
			"urlPlaceholder": "URL personalizado (ex. http://localhost:9222)",
			"testButton": "Testar conexão",
			"testingButton": "Testando...",
			"instructions": "Digite o endereço do host do protocolo DevTools ou deixe em branco para descobrir automaticamente instâncias locais do Chrome. O botão Testar Conexão tentará usar o URL personalizado, se fornecido, ou descobrirá automaticamente se o campo estiver vazio."
		}
	},
	"checkpoints": {
		"enable": {
			"label": "Ativar pontos de verificação automáticos",
			"description": "Quando ativado, o Kilo Code criará automaticamente pontos de verificação durante a execução de tarefas, facilitando a revisão de alterações ou o retorno a estados anteriores. <0>Saiba mais</0>"
		}
	},
	"notifications": {
		"sound": {
			"label": "Ativar efeitos sonoros",
			"description": "Quando ativado, o Kilo Code reproduzirá efeitos sonoros para notificações e eventos.",
			"volumeLabel": "Volume"
		},
		"tts": {
			"label": "Ativar texto para fala",
			"description": "Quando ativado, o Kilo Code lerá em voz alta suas respostas usando texto para fala.",
			"speedLabel": "Velocidade"
		}
	},
	"contextManagement": {
		"description": "Controle quais informações são incluídas na janela de contexto da IA, afetando o uso de token e a qualidade da resposta",
		"autoCondenseContextPercent": {
			"label": "Limite para acionar a condensação inteligente de contexto",
			"description": "Quando a janela de contexto atingir este limite, o Kilo Code a condensará automaticamente."
		},
		"condensingApiConfiguration": {
			"label": "Configuração de API para Condensação de Contexto",
			"description": "Selecione qual configuração de API usar para operações de condensação de contexto. Deixe desmarcado para usar a configuração ativa atual.",
			"useCurrentConfig": "Padrão"
		},
		"customCondensingPrompt": {
			"label": "Prompt Personalizado de Condensação de Contexto",
			"description": "Prompt de sistema personalizado para condensação de contexto. Deixe em branco para usar o prompt padrão.",
			"placeholder": "Digite seu prompt de condensação personalizado aqui...\n\nVocê pode usar a mesma estrutura do prompt padrão:\n- Conversa Anterior\n- Trabalho Atual\n- Conceitos Técnicos Principais\n- Arquivos e Código Relevantes\n- Resolução de Problemas\n- Tarefas Pendentes e Próximos Passos",
			"reset": "Restaurar Padrão",
			"hint": "Vazio = usar prompt padrão"
		},
		"autoCondenseContext": {
			"name": "Acionar automaticamente a condensação inteligente de contexto",
			"description": "Quando habilitado, o Kilo Code condensará automaticamente o contexto quando o limite for atingido. Quando desabilitado, você ainda pode acionar manualmente a condensação de contexto."
		},
		"openTabs": {
			"label": "Limite de contexto de abas abertas",
			"description": "Número máximo de abas abertas do VSCode a incluir no contexto. Valores mais altos fornecem mais contexto, mas aumentam o uso de token."
		},
		"workspaceFiles": {
			"label": "Limite de contexto de arquivos do espaço de trabalho",
			"description": "Número máximo de arquivos a incluir nos detalhes do diretório de trabalho atual. Valores mais altos fornecem mais contexto, mas aumentam o uso de token."
		},
		"rooignore": {
			"label": "Mostrar arquivos .kilocodeignore em listas e pesquisas",
			"description": "Quando ativado, os arquivos que correspondem aos padrões em .kilocodeignore serão mostrados em listas com um símbolo de cadeado. Quando desativado, esses arquivos serão completamente ocultos das listas de arquivos e pesquisas."
		},
		"maxReadFile": {
			"label": "Limite de auto-truncamento de leitura de arquivo",
			"description": "O Kilo Code lê este número de linhas quando o modelo omite valores de início/fim. Se este número for menor que o total do arquivo, o Kilo Code gera um índice de números de linha das definições de código. Casos especiais: -1 instrui o Kilo Code a ler o arquivo inteiro (sem indexação), e 0 instrui a não ler linhas e fornecer apenas índices de linha para contexto mínimo. Valores mais baixos minimizam o uso inicial de contexto, permitindo leituras posteriores precisas de intervalos de linhas. Requisições com início/fim explícitos não são limitadas por esta configuração.",
			"lines": "linhas",
			"always_full_read": "Sempre ler o arquivo inteiro"
		},
		"maxConcurrentFileReads": {
			"label": "Limite de leituras simultâneas",
			"description": "Número máximo de arquivos que a ferramenta 'read_file' pode processar simultaneamente. Valores mais altos podem acelerar a leitura de vários arquivos pequenos, mas aumentam o uso de memória."
		},
		"diagnostics": {
			"includeMessages": {
				"label": "Incluir diagnósticos automaticamente no contexto",
				"description": "Quando ativado, mensagens de diagnóstico (erros) de arquivos editados serão automaticamente incluídas no contexto. Você sempre pode incluir manualmente todos os diagnósticos do espaço de trabalho usando @problems."
			},
			"maxMessages": {
				"label": "Máximo de mensagens de diagnóstico",
				"description": "Número máximo de mensagens de diagnóstico a serem incluídas por arquivo. Este limite se aplica tanto à inclusão automática (quando a caixa de seleção está ativada) quanto às menções manuais de @problems. Valores mais altos fornecem mais contexto, mas aumentam o uso de tokens.",
				"resetTooltip": "Redefinir para o valor padrão (50)",
				"unlimited": "Mensagens de diagnóstico ilimitadas",
				"unlimitedLabel": "Ilimitado"
			},
			"delayAfterWrite": {
				"label": "Atraso após as gravações para permitir que os diagnósticos detectem possíveis problemas",
				"description": "Tempo de espera após a gravação de arquivos antes de prosseguir, permitindo que as ferramentas de diagnóstico processem as alterações e detectem problemas."
			}
		},
		"condensingThreshold": {
			"label": "Limite de Ativação de Condensação",
			"selectProfile": "Configurar limite para perfil",
			"defaultProfile": "Padrão Global (todos os perfis)",
			"defaultDescription": "Quando o contexto atingir essa porcentagem, será automaticamente condensado para todos os perfis, a menos que tenham configurações personalizadas",
			"profileDescription": "Limite personalizado apenas para este perfil (substitui o padrão global)",
			"inheritDescription": "Este perfil herda o limite padrão global ({{threshold}}%)",
			"usesGlobal": "(usa global {{threshold}}%)"
		},
		"maxImageFileSize": {
			"label": "Tamanho máximo do arquivo de imagem",
			"mb": "MB",
			"description": "Tamanho máximo (em MB) para arquivos de imagem que podem ser processados pela ferramenta de leitura de arquivos."
		},
		"maxTotalImageSize": {
			"label": "Tamanho total máximo da imagem",
			"mb": "MB",
			"description": "Limite máximo de tamanho cumulativo (em MB) para todas as imagens processadas em uma única operação read_file. Ao ler várias imagens, o tamanho de cada imagem é adicionado ao total. Se incluir outra imagem exceder esse limite, ela será ignorada."
		}
	},
	"terminal": {
		"basic": {
			"label": "Configurações do terminal: Básicas",
			"description": "Configurações básicas do terminal"
		},
		"advanced": {
			"label": "Configurações do terminal: Avançadas",
			"description": "As seguintes opções podem exigir reiniciar o terminal para aplicar a configuração."
		},
		"outputLineLimit": {
			"label": "Limite de saída do terminal",
			"description": "Número máximo de linhas a incluir na saída do terminal ao executar comandos. Quando excedido, as linhas serão removidas do meio, economizando token. <0>Saiba mais</0>"
		},
		"outputCharacterLimit": {
			"label": "Limite de caracteres do terminal",
			"description": "Número máximo de caracteres a serem incluídos na saída do terminal ao executar comandos. Este limite tem precedência sobre o limite de linhas para evitar problemas de memória com linhas extremamente longas. Quando excedido, a saída será truncada. <0>Saiba mais</0>"
		},
		"shellIntegrationTimeout": {
			"label": "Tempo limite de integração do shell do terminal",
			"description": "Tempo máximo de espera para a inicialização da integração do shell antes de executar comandos. Para usuários com tempos de inicialização de shell longos, este valor pode precisar ser aumentado se você vir erros \"Shell Integration Unavailable\" no terminal. <0>Saiba mais</0>"
		},
		"shellIntegrationDisabled": {
			"label": "Desativar integração do shell do terminal",
			"description": "Ative isso se os comandos do terminal não estiverem funcionando corretamente ou se você vir erros de 'Shell Integration Unavailable'. Isso usa um método mais simples para executar comandos, ignorando alguns recursos avançados do terminal. <0>Saiba mais</0>"
		},
		"commandDelay": {
			"label": "Atraso de comando do terminal",
			"description": "Atraso em milissegundos para adicionar após a execução do comando. A configuração padrão de 0 desativa completamente o atraso. Isso pode ajudar a garantir que a saída do comando seja totalmente capturada em terminais com problemas de temporização. Na maioria dos terminais, isso é implementado definindo `PROMPT_COMMAND='sleep N'` e o PowerShell adiciona `start-sleep` ao final de cada comando. Originalmente era uma solução para o bug VSCode#237208 e pode não ser necessário. <0>Saiba mais</0>"
		},
		"compressProgressBar": {
			"label": "Comprimir saída de barras de progresso",
			"description": "Quando ativado, processa a saída do terminal com retornos de carro (\\r) para simular como um terminal real exibiria o conteúdo. Isso remove os estados intermediários das barras de progresso, mantendo apenas o estado final, o que conserva espaço de contexto para informações mais relevantes. <0>Saiba mais</0>"
		},
		"powershellCounter": {
			"label": "Ativar solução alternativa do contador PowerShell",
			"description": "Quando ativado, adiciona um contador aos comandos PowerShell para garantir a execução correta dos comandos. Isso ajuda com terminais PowerShell que podem ter problemas com a captura de saída. <0>Saiba mais</0>"
		},
		"zshClearEolMark": {
			"label": "Limpar marca de fim de linha do ZSH",
			"description": "Quando ativado, limpa a marca de fim de linha do ZSH definindo PROMPT_EOL_MARK=''. Isso evita problemas com a interpretação da saída de comandos quando termina com caracteres especiais como '%'. <0>Saiba mais</0>"
		},
		"zshOhMy": {
			"label": "Ativar integração Oh My Zsh",
			"description": "Quando ativado, define ITERM_SHELL_INTEGRATION_INSTALLED=Yes para habilitar os recursos de integração do shell Oh My Zsh. A aplicação desta configuração pode exigir a reinicialização do IDE. <0>Saiba mais</0>"
		},
		"zshP10k": {
			"label": "Ativar integração Powerlevel10k",
			"description": "Quando ativado, define POWERLEVEL9K_TERM_SHELL_INTEGRATION=true para habilitar os recursos de integração do shell Powerlevel10k. <0>Saiba mais</0>"
		},
		"zdotdir": {
			"label": "Ativar gerenciamento do ZDOTDIR",
			"description": "Quando ativado, cria um diretório temporário para o ZDOTDIR para lidar corretamente com a integração do shell zsh. Isso garante que a integração do shell do VSCode funcione corretamente com o zsh enquanto preserva sua configuração do zsh. <0>Saiba mais</0>"
		},
		"inheritEnv": {
			"label": "Herdar variáveis de ambiente",
			"description": "Quando ativado, o terminal herda variáveis de ambiente do processo pai do VSCode, como configurações de integração do shell definidas no perfil do usuário. Isso alterna diretamente a configuração global do VSCode `terminal.integrated.inheritEnv`. <0>Saiba mais</0>"
		}
	},
	"advancedSettings": {
		"title": "Configurações avançadas"
	},
	"advanced": {
		"diff": {
			"label": "Ativar edição através de diffs",
			"description": "Quando ativado, o Kilo Code poderá editar arquivos mais rapidamente e rejeitará automaticamente escritas completas de arquivos truncados. Funciona melhor com o modelo mais recente Claude 4 Sonnet.",
			"strategy": {
				"label": "Estratégia de diff",
				"options": {
					"standard": "Padrão (Bloco único)",
					"multiBlock": "Experimental: Diff multi-bloco",
					"unified": "Experimental: Diff unificado"
				},
				"descriptions": {
					"standard": "A estratégia de diff padrão aplica alterações a um único bloco de código por vez.",
					"unified": "A estratégia de diff unificado adota várias abordagens para aplicar diffs e escolhe a melhor abordagem.",
					"multiBlock": "A estratégia de diff multi-bloco permite atualizar vários blocos de código em um arquivo em uma única requisição."
				}
			},
			"matchPrecision": {
				"label": "Precisão de correspondência",
				"description": "Este controle deslizante controla quão precisamente as seções de código devem corresponder ao aplicar diffs. Valores mais baixos permitem correspondências mais flexíveis, mas aumentam o risco de substituições incorretas. Use valores abaixo de 100% com extrema cautela."
			}
		},
		"todoList": {
			"label": "Habilitar ferramenta de lista de tarefas",
			"description": "Quando habilitado, o Kilo Code pode criar e gerenciar listas de tarefas para acompanhar o progresso das tarefas. Isso ajuda a organizar tarefas complexas em etapas gerenciáveis."
		}
	},
	"experimental": {
		"DIFF_STRATEGY_UNIFIED": {
			"name": "Usar estratégia diff unificada experimental",
			"description": "Ativar a estratégia diff unificada experimental. Esta estratégia pode reduzir o número de novas tentativas causadas por erros do modelo, mas pode causar comportamento inesperado ou edições incorretas. Ative apenas se compreender os riscos e estiver disposto a revisar cuidadosamente todas as alterações."
		},
		"SEARCH_AND_REPLACE": {
			"name": "Usar ferramenta de busca e substituição experimental",
			"description": "Ativar a ferramenta de busca e substituição experimental, permitindo que o Kilo Code substitua várias instâncias de um termo de busca em uma única solicitação."
		},
		"INSERT_BLOCK": {
			"name": "Usar ferramenta de inserção de conteúdo experimental",
			"description": "Ativar a ferramenta de inserção de conteúdo experimental, permitindo que o Kilo Code insira conteúdo em números de linha específicos sem precisar criar um diff."
		},
		"POWER_STEERING": {
			"name": "Usar modo \"direção assistida\" experimental",
			"description": "Quando ativado, o Kilo Code lembrará o modelo sobre os detalhes da sua definição de modo atual com mais frequência. Isso levará a uma adesão mais forte às definições de função e instruções personalizadas, mas usará mais tokens por mensagem."
		},
		"MULTI_SEARCH_AND_REPLACE": {
			"name": "Usar ferramenta diff de múltiplos blocos experimental",
			"description": "Quando ativado, o Kilo Code usará a ferramenta diff de múltiplos blocos. Isso tentará atualizar vários blocos de código no arquivo em uma única solicitação."
		},
		"CONCURRENT_FILE_READS": {
			"name": "Habilitar leitura simultânea de arquivos",
			"description": "Quando habilitado, o Kilo Code pode ler vários arquivos em uma única solicitação. Quando desabilitado, o Kilo Code deve ler arquivos um de cada vez. Desabilitar pode ajudar ao trabalhar com modelos menos capazes ou quando você deseja mais controle sobre o acesso aos arquivos."
		},
		"MARKETPLACE": {
			"name": "Ativar Marketplace",
			"description": "Quando ativado, você pode instalar MCPs e modos personalizados do Marketplace."
		},
		"MULTI_FILE_APPLY_DIFF": {
			"name": "Habilitar edições de arquivos concorrentes",
			"description": "Quando habilitado, o Kilo Code pode editar múltiplos arquivos em uma única solicitação. Quando desabilitado, o Kilo Code deve editar arquivos um de cada vez. Desabilitar isso pode ajudar ao trabalhar com modelos menos capazes ou quando você quer mais controle sobre modificações de arquivos."
		},
		"MORPH_FAST_APPLY": {
			"name": "Habilitar Morph Fast Apply",
			"description": "Quando habilitado, o Kilo Code pode editar arquivos usando Morph Fast Apply.",
			"apiKey": "Chave de API Morph (opcional)",
			"placeholder": "Digite sua chave de API Morph (opcional)",
			"warning": "Se você não configurar uma chave de API Morph, ainda poderá usar Fast Apply com Kilo Code ou OpenRouter. Sua conta será cobrada pelo uso do modelo, isso atualmente não é mostrado na interface da extensão."
		},
		"INLINE_ASSIST": {
			"name": "Assistência em Linha",
			"description": "Ative os recursos de assistência em linha para obter sugestões e melhorias de código rápidas diretamente no seu editor. Inclui Tarefa Rápida em Linha (Cmd+I) para alterações direcionadas e Tarefa Automática em Linha para melhorias contextuais."
		},
		"PREVENT_FOCUS_DISRUPTION": {
			"name": "Edição em segundo plano",
<<<<<<< HEAD
			"description": "Previne a interrupção do foco do editor quando habilitado. As edições de arquivos acontecem em segundo plano sem abrir visualizações de diferenças ou roubar o foco. Você pode continuar trabalhando sem interrupções enquanto o Kilo Code faz alterações. Os arquivos podem ser abertos sem foco para capturar diagnósticos ou permanecer completamente fechados."
=======
			"description": "Previne a interrupção do foco do editor quando habilitado. As edições de arquivos acontecem em segundo plano sem abrir visualizações de diferenças ou roubar o foco. Você pode continuar trabalhando sem interrupções enquanto o Roo faz alterações. Os arquivos podem ser abertos sem foco para capturar diagnósticos ou permanecer completamente fechados."
		},
		"ASSISTANT_MESSAGE_PARSER": {
			"name": "Usar o novo parser de mensagens",
			"description": "Ativa o parser de mensagens em streaming experimental que acelera respostas longas ao processar as mensagens de forma mais eficiente."
>>>>>>> c45896ab
		}
	},
	"promptCaching": {
		"label": "Desativar cache de prompts",
		"description": "Quando marcado, o Kilo Code não usará o cache de prompts para este modelo."
	},
	"temperature": {
		"useCustom": "Usar temperatura personalizada",
		"description": "Controla a aleatoriedade nas respostas do modelo.",
		"rangeDescription": "Valores mais altos tornam a saída mais aleatória, valores mais baixos a tornam mais determinística."
	},
	"modelInfo": {
		"supportsImages": "Suporta imagens",
		"noImages": "Não suporta imagens",
		"supportsComputerUse": "Suporta uso do computador",
		"noComputerUse": "Não suporta uso do computador",
		"supportsPromptCache": "Suporta cache de prompts",
		"noPromptCache": "Não suporta cache de prompts",
		"maxOutput": "Saída máxima",
		"inputPrice": "Preço de entrada",
		"outputPrice": "Preço de saída",
		"cacheReadsPrice": "Preço de leituras de cache",
		"cacheWritesPrice": "Preço de escritas de cache",
		"enableStreaming": "Ativar streaming",
		"enableR1Format": "Ativar parâmetros do modelo R1",
		"enableR1FormatTips": "Deve ser ativado ao usar modelos R1 como QWQ, para evitar erro 400",
		"useAzure": "Usar Azure",
		"azureApiVersion": "Definir versão da API Azure",
		"gemini": {
			"freeRequests": "* Gratuito até {{count}} requisições por minuto. Depois disso, a cobrança depende do tamanho do prompt.",
			"pricingDetails": "Para mais informações, consulte os detalhes de preços.",
			"billingEstimate": "* A cobrança é uma estimativa - o custo exato depende do tamanho do prompt."
		}
	},
	"modelPicker": {
		"automaticFetch": "A extensão busca automaticamente a lista mais recente de modelos disponíveis em <serviceLink>{{serviceName}}</serviceLink>. Se você não tem certeza sobre qual modelo escolher, o Kilo Code funciona melhor com <defaultModelLink>{{defaultModelId}}</defaultModelLink>.",
		"label": "Modelo",
		"searchPlaceholder": "Pesquisar",
		"noMatchFound": "Nenhuma correspondência encontrada",
		"useCustomModel": "Usar personalizado: {{modelId}}"
	},
	"footer": {
		"feedback": "Se tiver alguma dúvida ou feedback, sinta-se à vontade para abrir um problema em <githubLink>github.com/Kilo-Org/kilocode</githubLink> ou juntar-se a <redditLink>reddit.com/r/kilocode</redditLink> ou <discordLink>kilocode.ai/discord</discordLink>",
		"support": "Para questões financeiras, entre em contato com o Suporte ao Cliente em <supportLink>https://kilocode.ai/support</supportLink>",
		"telemetry": {
			"label": "Permitir relatórios de erros e uso",
			"description": "Ajude a melhorar o Kilo Code enviando dados de uso e relatórios de erros. Nunca são enviados código, prompts ou informações pessoais. Consulte nossa política de privacidade para mais detalhes."
		},
		"settings": {
			"import": "Importar",
			"export": "Exportar",
			"reset": "Redefinir"
		}
	},
	"thinkingBudget": {
		"maxTokens": "Tokens máximos",
		"maxThinkingTokens": "Tokens máximos de pensamento"
	},
	"validation": {
		"apiKey": "Você deve fornecer uma chave de API válida.",
		"awsRegion": "Você deve escolher uma região para usar o Amazon Bedrock.",
		"googleCloud": "Você deve fornecer um ID de projeto e região do Google Cloud válidos.",
		"modelId": "Você deve fornecer um ID de modelo válido.",
		"modelSelector": "Você deve fornecer um seletor de modelo válido.",
		"openAi": "Você deve fornecer uma URL base, chave de API e ID de modelo válidos.",
		"arn": {
			"invalidFormat": "Formato de ARN inválido. Por favor, verifique os requisitos de formato.",
			"regionMismatch": "Aviso: A região em seu ARN ({{arnRegion}}) não corresponde à região selecionada ({{region}}). Isso pode causar problemas de acesso. O provedor usará a região do ARN."
		},
		"modelAvailability": "O ID do modelo ({{modelId}}) que você forneceu não está disponível. Por favor, escolha outro modelo.",
		"providerNotAllowed": "O provedor '{{provider}}' não é permitido pela sua organização",
		"modelNotAllowed": "O modelo '{{model}}' não é permitido para o provedor '{{provider}}' pela sua organização",
		"profileInvalid": "Este perfil contém um provedor ou modelo que não é permitido pela sua organização"
	},
	"placeholders": {
		"apiKey": "Digite a chave API...",
		"profileName": "Digite o nome do perfil",
		"accessKey": "Digite a chave de acesso...",
		"secretKey": "Digite a chave secreta...",
		"sessionToken": "Digite o token de sessão...",
		"credentialsJson": "Digite o JSON de credenciais...",
		"keyFilePath": "Digite o caminho do arquivo de chave...",
		"projectId": "Digite o ID do projeto...",
		"customArn": "Digite o ARN (ex: arn:aws:bedrock:us-east-1:123456789012:foundation-model/my-model)",
		"baseUrl": "Digite a URL base...",
		"modelId": {
			"lmStudio": "ex: meta-llama-3.1-8b-instruct",
			"lmStudioDraft": "ex: lmstudio-community/llama-3.2-1b-instruct",
			"ollama": "ex: llama3.1"
		},
		"numbers": {
			"maxTokens": "ex: 4096",
			"contextWindow": "ex: 128000",
			"inputPrice": "ex: 0.0001",
			"outputPrice": "ex: 0.0002",
			"cacheWritePrice": "ex: 0.00005"
		}
	},
	"defaults": {
		"ollamaUrl": "Padrão: http://localhost:11434",
		"lmStudioUrl": "Padrão: http://localhost:1234",
		"geminiUrl": "Padrão: https://generativelanguage.googleapis.com"
	},
	"labels": {
		"customArn": "ARN personalizado",
		"useCustomArn": "Usar ARN personalizado..."
	},
	"display": {
		"taskTimeline": {
			"label": "Mostrar linha do tempo da tarefa",
			"description": "Exibe uma linha do tempo visual das mensagens de tarefas, coloridas por tipo, permitindo que você visualize rapidamente o progresso da tarefa e volte para pontos específicos no histórico da tarefa."
		}
	},
	"includeMaxOutputTokens": "Incluir tokens máximos de saída",
	"includeMaxOutputTokensDescription": "Enviar parâmetro de tokens máximos de saída nas solicitações de API. Alguns provedores podem não suportar isso.",
	"limitMaxTokensDescription": "Limitar o número máximo de tokens na resposta",
	"maxOutputTokensLabel": "Tokens máximos de saída",
	"maxTokensGenerateDescription": "Tokens máximos para gerar na resposta"
}<|MERGE_RESOLUTION|>--- conflicted
+++ resolved
@@ -127,12 +127,8 @@
 		"resetToDefault": "Redefinir para o padrão"
 	},
 	"autoApprove": {
-<<<<<<< HEAD
 		"description": "Permitir que o Kilo Code realize operações automaticamente sem exigir aprovação. Ative essas configurações apenas se confiar totalmente na IA e compreender os riscos de segurança associados.",
-=======
-		"description": "Permitir que o Roo realize operações automaticamente sem exigir aprovação. Ative essas configurações apenas se confiar totalmente na IA e compreender os riscos de segurança associados.",
 		"enabled": "Aprovação automática habilitada",
->>>>>>> c45896ab
 		"toggleAriaLabel": "Alternar aprovação automática",
 		"disabledAriaLabel": "Aprovação automática desativada - selecione as opções primeiro",
 		"readOnly": {
@@ -242,10 +238,6 @@
 		"awsCustomArnDesc": "Certifique-se de que a região no ARN corresponde à região AWS selecionada acima.",
 		"openRouterApiKey": "Chave de API OpenRouter",
 		"getOpenRouterApiKey": "Obter chave de API OpenRouter",
-		"cerebras": {
-			"apiKey": "Chave de API Cerebras",
-			"getApiKey": "Obter chave de API Cerebras"
-		},
 		"apiKeyStorageNotice": "As chaves de API são armazenadas com segurança no Armazenamento Secreto do VSCode",
 		"glamaApiKey": "Chave de API Glama",
 		"getGlamaApiKey": "Obter chave de API Glama",
@@ -280,10 +272,6 @@
 		"getDeepSeekApiKey": "Obter chave de API DeepSeek",
 		"doubaoApiKey": "Chave de API Doubao",
 		"getDoubaoApiKey": "Obter chave de API Doubao",
-		"fireworksApiKey": "Chave de API Fireworks",
-		"getFireworksApiKey": "Obter chave de API Fireworks",
-		"zaiApiKey": "Chave de API Z.AI",
-		"getZaiApiKey": "Obter chave de API Z.AI",
 		"bigModelApiKey": "Chave de API BigModel",
 		"getBigModelApiKey": "Obter chave de API BigModel",
 		"moonshotApiKey": "Chave de API Moonshot",
@@ -737,15 +725,11 @@
 		},
 		"PREVENT_FOCUS_DISRUPTION": {
 			"name": "Edição em segundo plano",
-<<<<<<< HEAD
 			"description": "Previne a interrupção do foco do editor quando habilitado. As edições de arquivos acontecem em segundo plano sem abrir visualizações de diferenças ou roubar o foco. Você pode continuar trabalhando sem interrupções enquanto o Kilo Code faz alterações. Os arquivos podem ser abertos sem foco para capturar diagnósticos ou permanecer completamente fechados."
-=======
-			"description": "Previne a interrupção do foco do editor quando habilitado. As edições de arquivos acontecem em segundo plano sem abrir visualizações de diferenças ou roubar o foco. Você pode continuar trabalhando sem interrupções enquanto o Roo faz alterações. Os arquivos podem ser abertos sem foco para capturar diagnósticos ou permanecer completamente fechados."
 		},
 		"ASSISTANT_MESSAGE_PARSER": {
 			"name": "Usar o novo parser de mensagens",
 			"description": "Ativa o parser de mensagens em streaming experimental que acelera respostas longas ao processar as mensagens de forma mais eficiente."
->>>>>>> c45896ab
 		}
 	},
 	"promptCaching": {
