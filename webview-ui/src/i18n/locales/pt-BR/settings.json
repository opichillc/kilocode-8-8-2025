{
	"common": {
		"save": "Salvar",
		"done": "Concluído",
		"cancel": "Cancelar",
		"reset": "Redefinir",
		"select": "Selecionar"
	},
	"header": {
		"title": "Configurações",
		"saveButtonTooltip": "Salvar alterações",
		"nothingChangedTooltip": "Nada alterado",
		"doneButtonTooltip": "Descartar alterações não salvas e fechar o painel de configurações"
	},
	"unsavedChangesDialog": {
		"title": "Alterações não salvas",
		"description": "Deseja descartar as alterações e continuar?",
		"cancelButton": "Cancelar",
		"discardButton": "Descartar alterações"
	},
	"sections": {
		"providers": "Provedores",
		"autoApprove": "Aprovação automática",
		"browser": "Navegador / Uso do computador",
		"checkpoints": "Pontos de verificação",
		"notifications": "Notificações",
		"contextManagement": "Gestão de contexto",
		"terminal": "Terminal",
		"advanced": "Avançado",
		"experimental": "Recursos experimentais",
		"language": "Idioma",
		"about": "Sobre o Kilo Code",
		"interface": "Interface"
	},
	"autoApprove": {
		"description": "Permitir que o Kilo Code realize operações automaticamente sem exigir aprovação. Ative essas configurações apenas se confiar totalmente na IA e compreender os riscos de segurança associados.",
		"readOnly": {
			"label": "Leitura",
			"description": "Quando ativado, o Kilo Code visualizará automaticamente o conteúdo do diretório e lerá arquivos sem que você precise clicar no botão Aprovar.",
			"outsideWorkspace": {
				"label": "Incluir arquivos fora do espaço de trabalho",
				"description": "Permitir que o Kilo Code leia arquivos fora do espaço de trabalho atual sem exigir aprovação."
			}
		},
		"write": {
			"label": "Escrita",
			"description": "Criar e editar arquivos automaticamente sem exigir aprovação",
			"delayLabel": "Atraso após escritas para permitir que diagnósticos detectem problemas potenciais",
			"outsideWorkspace": {
				"label": "Incluir arquivos fora do espaço de trabalho",
				"description": "Permitir que o Kilo Code crie e edite arquivos fora do espaço de trabalho atual sem exigir aprovação."
			}
		},
		"browser": {
			"label": "Navegador",
			"description": "Realizar ações do navegador automaticamente sem exigir aprovação. Nota: Aplica-se apenas quando o modelo suporta uso do computador"
		},
		"retry": {
			"label": "Tentar novamente",
			"description": "Tentar novamente automaticamente requisições de API com falha quando o servidor retorna uma resposta de erro",
			"delayLabel": "Atraso antes de tentar novamente a requisição"
		},
		"mcp": {
			"label": "MCP",
			"description": "Ativar aprovação automática de ferramentas MCP individuais na visualização de Servidores MCP (requer tanto esta configuração quanto a caixa de seleção \"Permitir sempre\" da ferramenta)"
		},
		"modeSwitch": {
			"label": "Modo",
			"description": "Alternar automaticamente entre diferentes modos sem exigir aprovação"
		},
		"subtasks": {
			"label": "Subtarefas",
			"description": "Permitir a criação e conclusão de subtarefas sem exigir aprovação"
		},
		"execute": {
			"label": "Executar",
			"description": "Executar automaticamente comandos de terminal permitidos sem exigir aprovação",
			"allowedCommands": "Comandos de auto-execução permitidos",
			"allowedCommandsDescription": "Prefixos de comando que podem ser auto-executados quando \"Aprovar sempre operações de execução\" está ativado. Adicione * para permitir todos os comandos (use com cautela).",
			"commandPlaceholder": "Digite o prefixo do comando (ex. 'git ')",
			"addButton": "Adicionar"
		},
		"showMenu": {
			"label": "Mostrar menu de aprovação automática na visualização de chat",
			"description": "Quando ativado, o menu de aprovação automática será exibido na parte inferior da visualização de chat, permitindo acesso rápido às configurações de aprovação automática"
		}
	},
	"providers": {
		"configProfile": "Perfil de configuração",
		"providerDocumentation": "Documentação do {{provider}}",
		"description": "Salve diferentes configurações de API para alternar rapidamente entre provedores e configurações.",
		"apiProvider": "Provedor de API",
		"model": "Modelo",
		"nameEmpty": "O nome não pode estar vazio",
		"nameExists": "Já existe um perfil com este nome",
		"deleteProfile": "Excluir perfil",
		"invalidArnFormat": "Formato de ARN inválido. Verifique os exemplos acima.",
		"enterNewName": "Digite um novo nome",
		"addProfile": "Adicionar perfil",
		"renameProfile": "Renomear perfil",
		"newProfile": "Novo perfil de configuração",
		"enterProfileName": "Digite o nome do perfil",
		"createProfile": "Criar perfil",
		"cannotDeleteOnlyProfile": "Não é possível excluir o único perfil",
		"searchPlaceholder": "Pesquisar perfis",
		"noMatchFound": "Nenhum perfil correspondente encontrado",
		"vscodeLmDescription": "A API do Modelo de Linguagem do VS Code permite executar modelos fornecidos por outras extensões do VS Code (incluindo, mas não se limitando, ao GitHub Copilot). A maneira mais fácil de começar é instalar as extensões Copilot e Copilot Chat no VS Code Marketplace.",
		"awsCustomArnUse": "Insira um ARN Amazon Bedrock válido para o modelo que deseja usar. Exemplos de formato:",
		"awsCustomArnDesc": "Certifique-se de que a região no ARN corresponde à região AWS selecionada acima.",
		"openRouterApiKey": "Chave de API OpenRouter",
		"getOpenRouterApiKey": "Obter chave de API OpenRouter",
		"apiKeyStorageNotice": "As chaves de API são armazenadas com segurança no Armazenamento Secreto do VSCode",
		"glamaApiKey": "Chave de API Glama",
		"getGlamaApiKey": "Obter chave de API Glama",
		"useCustomBaseUrl": "Usar URL base personalizado",
		"useHostHeader": "Usar cabeçalho Host personalizado",
		"useLegacyFormat": "Usar formato de API OpenAI legado",
		"requestyApiKey": "Chave de API Requesty",
		"getRequestyApiKey": "Obter chave de API Requesty",
		"openRouterTransformsText": "Comprimir prompts e cadeias de mensagens para o tamanho do contexto (<a>Transformações OpenRouter</a>)",
		"anthropicApiKey": "Chave de API Anthropic",
		"getAnthropicApiKey": "Obter chave de API Anthropic",
		"anthropicUseAuthToken": "Passar a chave de API Anthropic como cabeçalho Authorization em vez de X-Api-Key",
		"deepSeekApiKey": "Chave de API DeepSeek",
		"getDeepSeekApiKey": "Obter chave de API DeepSeek",
		"geminiApiKey": "Chave de API Gemini",
		"getGeminiApiKey": "Obter chave de API Gemini",
		"openAiApiKey": "Chave de API OpenAI",
		"openAiBaseUrl": "URL Base",
		"getOpenAiApiKey": "Obter chave de API OpenAI",
		"mistralApiKey": "Chave de API Mistral",
		"getMistralApiKey": "Obter chave de API Mistral / Codestral",
		"codestralBaseUrl": "URL Base Codestral (Opcional)",
		"codestralBaseUrlDesc": "Defina uma URL alternativa para o modelo Codestral.",
		"xaiApiKey": "Chave de API xAI",
		"getXaiApiKey": "Obter chave de API xAI",
		"awsCredentials": "Credenciais AWS",
		"awsProfile": "Perfil AWS",
		"awsProfileName": "Nome do Perfil AWS",
		"awsAccessKey": "Chave de Acesso AWS",
		"awsSecretKey": "Chave Secreta AWS",
		"awsSessionToken": "Token de Sessão AWS",
		"awsRegion": "Região AWS",
		"awsCrossRegion": "Usar inferência entre regiões",
		"enablePromptCaching": "Ativar cache de prompts",
		"enablePromptCachingTitle": "Ativar cache de prompts para melhorar o desempenho e reduzir custos para modelos suportados.",
		"cacheUsageNote": "Nota: Se você não vir o uso do cache, tente selecionar um modelo diferente e depois selecionar novamente o modelo desejado.",
		"vscodeLmModel": "Modelo de Linguagem",
		"vscodeLmWarning": "Nota: Esta é uma integração muito experimental e o suporte do provedor pode variar. Se você receber um erro sobre um modelo não ser suportado, isso é um problema do lado do provedor.",
		"googleCloudSetup": {
			"title": "Para usar o Google Cloud Vertex AI, você precisa:",
			"step1": "1. Criar uma conta Google Cloud, ativar a API Vertex AI e ativar os modelos Claude desejados.",
			"step2": "2. Instalar o CLI do Google Cloud e configurar as credenciais padrão do aplicativo.",
			"step3": "3. Ou criar uma conta de serviço com credenciais."
		},
		"googleCloudCredentials": "Credenciais Google Cloud",
		"googleCloudKeyFile": "Caminho do Arquivo de Chave Google Cloud",
		"googleCloudProjectId": "ID do Projeto Google Cloud",
		"googleCloudRegion": "Região Google Cloud",
		"lmStudio": {
			"baseUrl": "URL Base (opcional)",
			"modelId": "ID do Modelo",
			"speculativeDecoding": "Ativar Decodificação Especulativa",
			"draftModelId": "ID do Modelo de Rascunho",
			"draftModelDesc": "O modelo de rascunho deve ser da mesma família de modelos para que a decodificação especulativa funcione corretamente.",
			"selectDraftModel": "Selecionar Modelo de Rascunho",
			"noModelsFound": "Nenhum modelo de rascunho encontrado. Certifique-se de que o LM Studio esteja em execução com o Modo Servidor ativado.",
			"description": "O LM Studio permite que você execute modelos localmente em seu computador. Para instruções sobre como começar, veja o <a>guia de início rápido</a> deles. Você também precisará iniciar o recurso de <b>servidor local</b> do LM Studio para usá-lo com esta extensão. <span>Nota:</span> O Kilo Code usa prompts complexos e funciona melhor com modelos Claude. Modelos menos capazes podem não funcionar como esperado."
		},
		"ollama": {
			"baseUrl": "URL Base (opcional)",
			"modelId": "ID do Modelo",
			"description": "O Ollama permite que você execute modelos localmente em seu computador. Para instruções sobre como começar, veja o guia de início rápido deles.",
			"warning": "Nota: O Kilo Code usa prompts complexos e funciona melhor com modelos Claude. Modelos menos capazes podem não funcionar como esperado."
		},
		"unboundApiKey": "Chave de API Unbound",
		"getUnboundApiKey": "Obter chave de API Unbound",
		"humanRelay": {
			"description": "Não é necessária chave de API, mas o usuário precisa ajudar a copiar e colar as informações para a IA do chat web.",
			"instructions": "Durante o uso, uma caixa de diálogo será exibida e a mensagem atual será copiada para a área de transferência automaticamente. Você precisa colar isso nas versões web de IA (como ChatGPT ou Claude), depois copiar a resposta da IA de volta para a caixa de diálogo e clicar no botão confirmar."
		},
		"openRouter": {
			"providerRouting": {
				"title": "Roteamento de Provedores OpenRouter",
				"description": "OpenRouter direciona solicitações para os melhores provedores disponíveis para seu modelo. Por padrão, as solicitações são balanceadas entre os principais provedores para maximizar o tempo de atividade. No entanto, você pode escolher um provedor específico para usar com este modelo.",
				"learnMore": "Saiba mais sobre roteamento de provedores"
			}
		},
		"customModel": {
			"capabilities": "Configure as capacidades e preços para seu modelo personalizado compatível com OpenAI. Tenha cuidado ao especificar as capacidades do modelo, pois elas podem afetar como o Kilo Code funciona.",
			"maxTokens": {
				"label": "Máximo de Tokens de Saída",
				"description": "Número máximo de tokens que o modelo pode gerar em uma resposta. (Especifique -1 para permitir que o servidor defina o máximo de tokens.)"
			},
			"contextWindow": {
				"label": "Tamanho da Janela de Contexto",
				"description": "Total de tokens (entrada + saída) que o modelo pode processar."
			},
			"imageSupport": {
				"label": "Suporte a Imagens",
				"description": "Este modelo é capaz de processar e entender imagens?"
			},
			"computerUse": {
				"label": "Uso do Computador",
				"description": "Este modelo é capaz de interagir com um navegador? (ex. Claude 3.7 Sonnet)."
			},
			"promptCache": {
				"label": "Cache de Prompts",
				"description": "Este modelo é capaz de fazer cache de prompts?"
			},
			"pricing": {
				"input": {
					"label": "Preço de Entrada",
					"description": "Custo por milhão de tokens na entrada/prompt. Isso afeta o custo de enviar contexto e instruções para o modelo."
				},
				"output": {
					"label": "Preço de Saída",
					"description": "Custo por milhão de tokens na resposta do modelo. Isso afeta o custo do conteúdo gerado e das conclusões."
				},
				"cacheReads": {
					"label": "Preço de Leituras de Cache",
					"description": "Custo por milhão de tokens para leitura do cache. Este é o preço cobrado quando uma resposta em cache é recuperada."
				},
				"cacheWrites": {
					"label": "Preço de Escritas de Cache",
					"description": "Custo por milhão de tokens para escrita no cache. Este é o preço cobrado quando um prompt é armazenado em cache pela primeira vez."
				}
			},
			"resetDefaults": "Restaurar Padrões"
		},
		"rateLimitSeconds": {
			"label": "Limite de taxa",
			"description": "Tempo mínimo entre requisições de API."
		},
		"reasoningEffort": {
			"label": "Esforço de raciocínio do modelo",
			"high": "Alto",
			"medium": "Médio",
			"low": "Baixo"
		}
	},
	"browser": {
		"enable": {
			"label": "Ativar ferramenta de navegador",
			"description": "Quando ativado, o Kilo Code pode usar um navegador para interagir com sites ao usar modelos que suportam o uso do computador."
		},
		"viewport": {
			"label": "Tamanho da viewport",
			"description": "Selecione o tamanho da viewport para interações do navegador. Isso afeta como os sites são exibidos e como se interage com eles.",
			"options": {
				"largeDesktop": "Desktop grande (1280x800)",
				"smallDesktop": "Desktop pequeno (900x600)",
				"tablet": "Tablet (768x1024)",
				"mobile": "Móvel (360x640)"
			}
		},
		"screenshotQuality": {
			"label": "Qualidade das capturas de tela",
			"description": "Ajuste a qualidade WebP das capturas de tela do navegador. Valores mais altos fornecem capturas mais nítidas, mas aumentam o uso de token."
		},
		"remote": {
			"label": "Usar conexão remota de navegador",
			"description": "Conectar a um navegador Chrome executando com depuração remota ativada (--remote-debugging-port=9222).",
			"urlPlaceholder": "URL personalizado (ex. http://localhost:9222)",
			"testButton": "Testar conexão",
			"testingButton": "Testando...",
			"instructions": "Digite o endereço do host do protocolo DevTools ou deixe em branco para descobrir automaticamente instâncias locais do Chrome. O botão Testar Conexão tentará usar o URL personalizado, se fornecido, ou descobrirá automaticamente se o campo estiver vazio."
		}
	},
	"checkpoints": {
		"enable": {
			"label": "Ativar pontos de verificação automáticos",
			"description": "Quando ativado, o Kilo Code criará automaticamente pontos de verificação durante a execução de tarefas, facilitando a revisão de alterações ou o retorno a estados anteriores."
		}
	},
	"notifications": {
		"sound": {
			"label": "Ativar efeitos sonoros",
			"description": "Quando ativado, o Kilo Code reproduzirá efeitos sonoros para notificações e eventos.",
			"volumeLabel": "Volume"
		},
		"tts": {
			"label": "Ativar texto para fala",
			"description": "Quando ativado, o Kilo Code lerá em voz alta suas respostas usando texto para fala.",
			"speedLabel": "Velocidade"
		}
	},
	"contextManagement": {
		"description": "Controle quais informações são incluídas na janela de contexto da IA, afetando o uso de token e a qualidade da resposta",
		"openTabs": {
			"label": "Limite de contexto de abas abertas",
			"description": "Número máximo de abas abertas do VSCode a incluir no contexto. Valores mais altos fornecem mais contexto, mas aumentam o uso de token."
		},
		"workspaceFiles": {
			"label": "Limite de contexto de arquivos do espaço de trabalho",
			"description": "Número máximo de arquivos a incluir nos detalhes do diretório de trabalho atual. Valores mais altos fornecem mais contexto, mas aumentam o uso de token."
		},
		"rooignore": {
			"label": "Mostrar arquivos .kilocodeignore em listas e pesquisas",
			"description": "Quando ativado, os arquivos que correspondem aos padrões em .kilocodeignore serão mostrados em listas com um símbolo de cadeado. Quando desativado, esses arquivos serão completamente ocultos das listas de arquivos e pesquisas."
		},
		"maxReadFile": {
			"label": "Limite de auto-truncamento de leitura de arquivo",
			"description": "O Kilo Code lê este número de linhas quando o modelo omite valores de início/fim. Se este número for menor que o total do arquivo, o Kilo Code gera um índice de números de linha das definições de código. Casos especiais: -1 instrui o Kilo Code a ler o arquivo inteiro (sem indexação), e 0 instrui a não ler linhas e fornecer apenas índices de linha para contexto mínimo. Valores mais baixos minimizam o uso inicial de contexto, permitindo leituras posteriores precisas de intervalos de linhas. Requisições com início/fim explícitos não são limitadas por esta configuração.",
			"lines": "linhas",
			"always_full_read": "Sempre ler o arquivo inteiro"
		}
	},
	"terminal": {
		"outputLineLimit": {
			"label": "Limite de saída do terminal",
			"description": "Número máximo de linhas a incluir na saída do terminal ao executar comandos. Quando excedido, as linhas serão removidas do meio, economizando token."
		},
		"shellIntegrationTimeout": {
			"label": "Tempo limite de integração do shell do terminal",
			"description": "Tempo máximo de espera para a inicialização da integração do shell antes de executar comandos. Para usuários com tempos de inicialização de shell longos, este valor pode precisar ser aumentado se você vir erros \"Shell Integration Unavailable\" no terminal."
		},
		"zdotdir": {
			"label": "Ativar gerenciamento do ZDOTDIR",
			"description": "Quando ativado, cria um diretório temporário para o ZDOTDIR para lidar corretamente com a integração do shell zsh. Isso garante que a integração do shell do VSCode funcione corretamente com o zsh enquanto preserva sua configuração do zsh. (experimental)"
		},
		"commandDelay": {
			"label": "Atraso de comando do terminal",
			"description": "Atraso em milissegundos para adicionar após a execução do comando. A configuração padrão de 0 desativa completamente o atraso. Isso pode ajudar a garantir que a saída do comando seja totalmente capturada em terminais com problemas de temporização. Na maioria dos terminais, isso é implementado definindo `PROMPT_COMMAND='sleep N'` e o PowerShell adiciona `start-sleep` ao final de cada comando. Originalmente era uma solução para o bug VSCode#237208 e pode não ser necessário."
		},
		"powershellCounter": {
			"label": "Ativar solução alternativa do contador PowerShell",
			"description": "Quando ativado, adiciona um contador aos comandos PowerShell para garantir a execução correta dos comandos. Isso ajuda com terminais PowerShell que podem ter problemas com a captura de saída."
		},
		"zshClearEolMark": {
			"label": "Limpar marca de fim de linha do ZSH",
			"description": "Quando ativado, limpa a marca de fim de linha do ZSH definindo PROMPT_EOL_MARK=''. Isso evita problemas com a interpretação da saída de comandos quando termina com caracteres especiais como '%'."
		},
		"zshOhMy": {
			"label": "Ativar integração Oh My Zsh",
			"description": "Quando ativado, define ITERM_SHELL_INTEGRATION_INSTALLED=Yes para habilitar os recursos de integração do shell Oh My Zsh. (experimental)"
		},
		"zshP10k": {
			"label": "Ativar integração Powerlevel10k",
			"description": "Quando ativado, define POWERLEVEL9K_TERM_SHELL_INTEGRATION=true para habilitar os recursos de integração do shell Powerlevel10k. (experimental)"
		}
	},
	"advanced": {
		"diff": {
			"label": "Ativar edição através de diffs",
			"description": "Quando ativado, o Kilo Code poderá editar arquivos mais rapidamente e rejeitará automaticamente escritas completas de arquivos truncados. Funciona melhor com o modelo mais recente Claude 3.7 Sonnet.",
			"strategy": {
				"label": "Estratégia de diff",
				"options": {
					"standard": "Padrão (Bloco único)",
					"multiBlock": "Experimental: Diff multi-bloco",
					"unified": "Experimental: Diff unificado"
				},
				"descriptions": {
					"standard": "A estratégia de diff padrão aplica alterações a um único bloco de código por vez.",
					"unified": "A estratégia de diff unificado adota várias abordagens para aplicar diffs e escolhe a melhor abordagem.",
					"multiBlock": "A estratégia de diff multi-bloco permite atualizar vários blocos de código em um arquivo em uma única requisição."
				}
			},
			"matchPrecision": {
				"label": "Precisão de correspondência",
				"description": "Este controle deslizante controla quão precisamente as seções de código devem corresponder ao aplicar diffs. Valores mais baixos permitem correspondências mais flexíveis, mas aumentam o risco de substituições incorretas. Use valores abaixo de 100% com extrema cautela."
			}
		}
	},
	"experimental": {
		"warning": "⚠️",
		"DIFF_STRATEGY_UNIFIED": {
			"name": "Usar estratégia diff unificada experimental",
			"description": "Ativar a estratégia diff unificada experimental. Esta estratégia pode reduzir o número de novas tentativas causadas por erros do modelo, mas pode causar comportamento inesperado ou edições incorretas. Ative apenas se compreender os riscos e estiver disposto a revisar cuidadosamente todas as alterações."
		},
		"SEARCH_AND_REPLACE": {
			"name": "Usar ferramenta de busca e substituição experimental",
			"description": "Ativar a ferramenta de busca e substituição experimental, permitindo que o Kilo Code substitua várias instâncias de um termo de busca em uma única solicitação."
		},
		"INSERT_BLOCK": {
			"name": "Usar ferramenta de inserção de conteúdo experimental",
			"description": "Ativar a ferramenta de inserção de conteúdo experimental, permitindo que o Kilo Code insira conteúdo em números de linha específicos sem precisar criar um diff."
		},
		"POWER_STEERING": {
			"name": "Usar modo \"direção assistida\" experimental",
			"description": "Quando ativado, o Kilo Code lembrará o modelo sobre os detalhes da sua definição de modo atual com mais frequência. Isso levará a uma adesão mais forte às definições de função e instruções personalizadas, mas usará mais tokens por mensagem."
		},
		"MULTI_SEARCH_AND_REPLACE": {
			"name": "Usar ferramenta diff de múltiplos blocos experimental",
			"description": "Quando ativado, o Kilo Code usará a ferramenta diff de múltiplos blocos. Isso tentará atualizar vários blocos de código no arquivo em uma única solicitação."
		}
	},
	"temperature": {
		"useCustom": "Usar temperatura personalizada",
		"description": "Controla a aleatoriedade nas respostas do modelo.",
		"rangeDescription": "Valores mais altos tornam a saída mais aleatória, valores mais baixos a tornam mais determinística."
	},
	"modelInfo": {
		"supportsImages": "Suporta imagens",
		"noImages": "Não suporta imagens",
		"supportsComputerUse": "Suporta uso do computador",
		"noComputerUse": "Não suporta uso do computador",
		"supportsPromptCache": "Suporta cache de prompts",
		"noPromptCache": "Não suporta cache de prompts",
		"maxOutput": "Saída máxima",
		"inputPrice": "Preço de entrada",
		"outputPrice": "Preço de saída",
		"cacheReadsPrice": "Preço de leituras de cache",
		"cacheWritesPrice": "Preço de escritas de cache",
		"enableStreaming": "Ativar streaming",
		"enableR1Format": "Ativar parâmetros do modelo R1",
		"enableR1FormatTips": "Deve ser ativado ao usar modelos R1 como QWQ, para evitar erro 400",
		"useAzure": "Usar Azure",
		"azureApiVersion": "Definir versão da API Azure",
		"gemini": {
			"freeRequests": "* Gratuito até {{count}} requisições por minuto. Depois disso, a cobrança depende do tamanho do prompt.",
			"pricingDetails": "Para mais informações, consulte os detalhes de preços.",
			"billingEstimate": "* A cobrança é uma estimativa - o custo exato depende do tamanho do prompt."
		}
	},
	"modelPicker": {
		"automaticFetch": "A extensão busca automaticamente a lista mais recente de modelos disponíveis em <serviceLink>{{serviceName}}</serviceLink>. Se você não tem certeza sobre qual modelo escolher, o Kilo Code funciona melhor com <defaultModelLink>{{defaultModelId}}</defaultModelLink>. Você também pode pesquisar por \"free\" para encontrar opções gratuitas atualmente disponíveis.",
		"label": "Modelo",
		"searchPlaceholder": "Pesquisar",
		"noMatchFound": "Nenhuma correspondência encontrada",
		"useCustomModel": "Usar personalizado: {{modelId}}"
	},
	"footer": {
		"feedback": "Se tiver alguma dúvida ou feedback, sinta-se à vontade para abrir um problema em <githubLink>github.com/Kilo-Org/kilocode</githubLink> ou juntar-se a <redditLink>reddit.com/r/kilocode</redditLink> ou <discordLink>kilocode.ai/discord</discordLink>",
		"version": "Kilo Code v{{version}}",
		"telemetry": {
			"label": "Permitir relatórios anônimos de erros e uso",
			"description": "Ajude a melhorar o Kilo Code enviando dados de uso anônimos e relatórios de erros. Nunca são enviados código, prompts ou informações pessoais. Consulte nossa política de privacidade para mais detalhes."
		},
		"settings": {
			"import": "Importar",
			"export": "Exportar",
			"reset": "Redefinir"
		}
	},
	"thinkingBudget": {
		"maxTokens": "Tokens máximos",
		"maxThinkingTokens": "Tokens máximos de pensamento"
	},
	"validation": {
		"apiKey": "Você deve fornecer uma chave de API válida.",
		"awsRegion": "Você deve escolher uma região para usar o Amazon Bedrock.",
		"googleCloud": "Você deve fornecer um ID de projeto e região do Google Cloud válidos.",
		"modelId": "Você deve fornecer um ID de modelo válido.",
		"modelSelector": "Você deve fornecer um seletor de modelo válido.",
		"openAi": "Você deve fornecer uma URL base, chave de API e ID de modelo válidos.",
		"arn": {
			"invalidFormat": "Formato de ARN inválido. Por favor, verifique os requisitos de formato.",
			"regionMismatch": "Aviso: A região em seu ARN ({{arnRegion}}) não corresponde à região selecionada ({{region}}). Isso pode causar problemas de acesso. O provedor usará a região do ARN."
		},
		"modelAvailability": "O ID do modelo ({{modelId}}) que você forneceu não está disponível. Por favor, escolha outro modelo."
	},
	"placeholders": {
		"apiKey": "Digite a chave API...",
		"profileName": "Digite o nome do perfil",
		"accessKey": "Digite a chave de acesso...",
		"secretKey": "Digite a chave secreta...",
		"sessionToken": "Digite o token de sessão...",
		"credentialsJson": "Digite o JSON de credenciais...",
		"keyFilePath": "Digite o caminho do arquivo de chave...",
		"projectId": "Digite o ID do projeto...",
		"customArn": "Digite o ARN (ex: arn:aws:bedrock:us-east-1:123456789012:foundation-model/my-model)",
		"baseUrl": "Digite a URL base...",
		"modelId": {
			"lmStudio": "ex: meta-llama-3.1-8b-instruct",
			"lmStudioDraft": "ex: lmstudio-community/llama-3.2-1b-instruct",
			"ollama": "ex: llama3.1"
		},
		"numbers": {
			"maxTokens": "ex: 4096",
			"contextWindow": "ex: 128000",
			"inputPrice": "ex: 0.0001",
			"outputPrice": "ex: 0.0002",
			"cacheWritePrice": "ex: 0.00005"
		}
	},
	"defaults": {
		"ollamaUrl": "Padrão: http://localhost:11434",
		"lmStudioUrl": "Padrão: http://localhost:1234",
		"geminiUrl": "Padrão: https://generativelanguage.googleapis.com"
	},
	"labels": {
		"customArn": "ARN personalizado",
		"useCustomArn": "Usar ARN personalizado..."
<<<<<<< HEAD
	},
	"interface": {
		"showgreeting": {
			"label": "Mostrar mensagem de boas-vindas",
			"description": "Quando ativado, o Kilo Code exibirá uma mensagem de boas-vindas e introdução."
		}
=======
>>>>>>> 7f026f5c
	}
}<|MERGE_RESOLUTION|>--- conflicted
+++ resolved
@@ -30,7 +30,8 @@
 		"experimental": "Recursos experimentais",
 		"language": "Idioma",
 		"about": "Sobre o Kilo Code",
-		"interface": "Interface"
+		"interface": "Interface",
+		"mcp": "Servidores MCP"
 	},
 	"autoApprove": {
 		"description": "Permitir que o Kilo Code realize operações automaticamente sem exigir aprovação. Ative essas configurações apenas se confiar totalmente na IA e compreender os riscos de segurança associados.",
@@ -483,14 +484,5 @@
 	"labels": {
 		"customArn": "ARN personalizado",
 		"useCustomArn": "Usar ARN personalizado..."
-<<<<<<< HEAD
-	},
-	"interface": {
-		"showgreeting": {
-			"label": "Mostrar mensagem de boas-vindas",
-			"description": "Quando ativado, o Kilo Code exibirá uma mensagem de boas-vindas e introdução."
-		}
-=======
->>>>>>> 7f026f5c
 	}
 }