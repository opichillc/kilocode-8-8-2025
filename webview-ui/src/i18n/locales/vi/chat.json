--- conflicted
+++ resolved
@@ -230,14 +230,10 @@
 	"autoApprove": {
 		"title": "Tự động phê duyệt:",
 		"none": "Không",
-<<<<<<< HEAD
-		"description": "Tự động phê duyệt cho phép Kilo Code thực hiện hành động mà không cần xin phép. Chỉ bật cho các hành động bạn hoàn toàn tin tưởng. Cấu hình chi tiết hơn có sẵn trong <settingsLink>Cài đặt</settingsLink>."
-=======
 		"description": "Tự động phê duyệt cho phép Roo Code thực hiện hành động mà không cần xin phép. Chỉ bật cho các hành động bạn hoàn toàn tin tưởng. Cấu hình chi tiết hơn có sẵn trong <settingsLink>Cài đặt</settingsLink>.",
 		"selectOptionsFirst": "Chọn ít nhất một tùy chọn bên dưới để bật tự động phê duyệt",
 		"toggleAriaLabel": "Chuyển đổi tự động phê duyệt",
 		"disabledAriaLabel": "Tự động phê duyệt bị vô hiệu hóa - hãy chọn các tùy chọn trước"
->>>>>>> a0e640cd
 	},
 	"reasoning": {
 		"thinking": "Đang suy nghĩ",
@@ -310,16 +306,10 @@
 		}
 	},
 	"codebaseSearch": {
-<<<<<<< HEAD
-		"wantsToSearch": "Kilo Code muốn tìm kiếm trong cơ sở mã cho <code>{{query}}</code>:",
-		"wantsToSearchWithPath": "Kilo Code muốn tìm kiếm trong cơ sở mã cho <code>{{query}}</code> trong <code>{{path}}</code>:",
-		"didSearch": "Đã tìm thấy {{count}} kết quả cho <code>{{query}}</code>:",
-=======
 		"wantsToSearch": "Roo muốn tìm kiếm trong cơ sở mã cho <code>{{query}}</code>:",
 		"wantsToSearchWithPath": "Roo muốn tìm kiếm trong cơ sở mã cho <code>{{query}}</code> trong <code>{{path}}</code>:",
 		"didSearch_one": "Đã tìm thấy 1 kết quả",
 		"didSearch_other": "Đã tìm thấy {{count}} kết quả",
->>>>>>> a0e640cd
 		"resultTooltip": "Điểm tương tự: {{score}} (nhấp để mở tệp)"
 	},
 	"read-batch": {
