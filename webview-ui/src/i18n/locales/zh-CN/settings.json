{
	"common": {
		"save": "保存",
		"done": "完成",
		"cancel": "取消",
		"reset": "恢复默认设置",
		"select": "选择",
		"add": "添加标头",
		"remove": "移除"
	},
	"header": {
		"title": "设置",
		"saveButtonTooltip": "保存更改",
		"nothingChangedTooltip": "暂无更改",
		"doneButtonTooltip": "放弃未保存的更改并关闭设置面板"
	},
	"unsavedChangesDialog": {
		"title": "未保存的更改",
		"description": "是否放弃更改并继续？",
		"cancelButton": "取消",
		"discardButton": "放弃更改"
	},
	"sections": {
		"providers": "提供商",
		"autoApprove": "自动批准",
		"browser": "计算机交互",
		"checkpoints": "存档点",
		"notifications": "通知",
		"contextManagement": "上下文",
		"terminal": "终端",
		"prompts": "提示词",
		"experimental": "实验性",
		"language": "语言",
		"about": "关于 Kilo Code",
		"mcp": "MCP 服务器"
	},
	"prompts": {
		"description": "配置用于快速操作的支持提示词，如增强提示词、解释代码和修复问题。这些提示词帮助 Roo 为常见开发任务提供更好的支持。"
	},
	"codeIndex": {
		"title": "代码库索引",
		"enableLabel": "启用代码库索引",
		"enableDescription": "<0>代码库索引</0>是一个实验性功能，使用 AI 嵌入为您的项目创建语义搜索索引。这使 Kilo Code 能够通过基于含义而非仅仅关键词来查找相关代码，从而更好地理解和导航大型代码库。",
		"providerLabel": "嵌入提供商",
		"selectProviderPlaceholder": "选择提供商",
		"openaiProvider": "OpenAI",
		"ollamaProvider": "Ollama",
		"openaiKeyLabel": "OpenAI 密钥：",
		"modelLabel": "模型",
		"selectModelPlaceholder": "选择模型",
		"ollamaUrlLabel": "Ollama URL：",
		"qdrantUrlLabel": "Qdrant URL",
		"qdrantKeyLabel": "Qdrant 密钥：",
		"startIndexingButton": "开始索引",
		"clearIndexDataButton": "清除索引数据",
		"unsavedSettingsMessage": "请先保存设置再开始索引过程。",
		"clearDataDialog": {
			"title": "确定要继续吗？",
			"description": "此操作无法撤消。这将永久删除您的代码库索引数据。",
			"cancelButton": "取消",
			"confirmButton": "清除数据"
		}
	},
	"autoApprove": {
		"description": "允许 Kilo Code 自动执行操作而无需批准。只有在您完全信任 AI 并了解相关安全风险的情况下才启用这些设置。",
		"readOnly": {
			"label": "读取",
			"description": "启用后，Kilo Code 将自动浏览目录和读取文件内容，无需人工确认。",
			"outsideWorkspace": {
				"label": "包含工作区外的文件",
				"description": "允许 Kilo Code 读取当前工作区外的文件，无需批准。"
			}
		},
		"write": {
			"label": "写入",
			"description": "自动创建和编辑文件，无需二次确认",
			"delayLabel": "延迟一段时间再自动批准写入，可以在期间检查模型输出是否有问题",
			"outsideWorkspace": {
				"label": "包含工作区外的文件",
				"description": "允许 Kilo Code 创建和编辑当前工作区外的文件，无需批准。"
			}
		},
		"browser": {
			"label": "浏览器",
			"description": "自动执行浏览器操作而无需批准 — 注意：仅当模型支持计算机功能调用时适用"
		},
		"retry": {
			"label": "重试",
			"description": "当服务器返回错误响应时自动重试失败的 API 请求",
			"delayLabel": "重试请求前的延迟"
		},
		"mcp": {
			"label": "MCP",
			"description": "允许自动调用MCP服务而无需批准"
		},
		"modeSwitch": {
			"label": "模式",
			"description": "自动在不同模式之间切换而无需批准"
		},
		"subtasks": {
			"label": "子任务",
			"description": "允许创建和完成子任务而无需批准"
		},
		"execute": {
			"label": "执行",
			"description": "自动执行白名单中的命令而无需批准",
			"allowedCommands": "命令白名单",
			"allowedCommandsDescription": "当\"自动批准命令行操作\"启用时可以自动执行的命令前缀。添加 * 以允许所有命令（谨慎使用）。",
			"commandPlaceholder": "输入命令前缀（例如 'git '）",
			"addButton": "添加"
		},
		"showMenu": {
			"label": "在聊天视图中显示自动批准菜单",
			"description": "启用后，自动批准菜单将显示在聊天视图底部，方便快速访问自动批准设置"
		},
		"apiRequestLimit": {
			"title": "最大请求数",
			"description": "在请求批准以继续执行任务之前，自动发出此数量的 API 请求。",
			"unlimited": "无限制"
		}
	},
	"providers": {
		"providerDocumentation": "{{provider}} 文档",
		"configProfile": "配置文件",
		"description": "保存多组API配置便于快速切换",
		"apiProvider": "API提供商",
		"model": "模型",
		"nameEmpty": "名称不能为空",
		"nameExists": "已存在同名的配置文件",
		"deleteProfile": "删除配置文件",
		"invalidArnFormat": "无效的 ARN 格式。请检查上面的示例。",
		"enterNewName": "输入新名称",
		"addProfile": "添加配置文件",
		"renameProfile": "重命名配置文件",
		"newProfile": "新建配置文件",
		"enterProfileName": "输入新配置名称",
		"createProfile": "创建配置",
		"cannotDeleteOnlyProfile": "无法删除唯一的配置文件",
		"searchPlaceholder": "搜索配置文件",
		"noMatchFound": "未找到匹配的配置文件",
		"vscodeLmDescription": "VS Code 语言模型 API 允许您运行由其他 VS Code 扩展（包括但不限于 GitHub Copilot）提供的模型。最简单的方法是从 VS Code 市场安装 Copilot 和 Copilot Chat 扩展。",
		"awsCustomArnUse": "请输入有效的 Amazon Bedrock ARN（Amazon资源名称），格式示例：",
		"awsCustomArnDesc": "请确保ARN中的区域与上方选择的AWS区域一致。",
		"openRouterApiKey": "OpenRouter API 密钥",
		"getOpenRouterApiKey": "获取 OpenRouter API 密钥",
		"apiKeyStorageNotice": "API 密钥安全存储在 VSCode 的密钥存储中",
		"glamaApiKey": "Glama API 密钥",
		"getGlamaApiKey": "获取 Glama API 密钥",
		"useCustomBaseUrl": "使用自定义基础 URL",
		"useReasoning": "启用推理",
		"useHostHeader": "使用自定义 Host 标头",
		"useLegacyFormat": "使用传统 OpenAI API 格式",
		"customHeaders": "自定义标头",
		"headerName": "标头名称",
		"headerValue": "标头值",
		"noCustomHeaders": "暂无自定义标头。点击 + 按钮添加。",
		"requestyApiKey": "Requesty API 密钥",
		"refreshModels": {
			"label": "刷新模型",
			"hint": "请重新打开设置以查看最新模型。",
			"loading": "正在刷新模型列表...",
			"success": "模型列表刷新成功！",
			"error": "刷新模型列表失败。请重试。"
		},
		"getRequestyApiKey": "获取 Requesty API 密钥",
		"openRouterTransformsText": "自动压缩提示词和消息链到上下文长度限制内 (<a>OpenRouter转换</a>)",
		"anthropicApiKey": "Anthropic API 密钥",
		"getAnthropicApiKey": "获取 Anthropic API 密钥",
		"anthropicUseAuthToken": "将 Anthropic API 密钥作为 Authorization 标头传递，而不是 X-Api-Key",
		"chutesApiKey": "Chutes API 密钥",
		"getChutesApiKey": "获取 Chutes API 密钥",
		"deepSeekApiKey": "DeepSeek API 密钥",
		"getDeepSeekApiKey": "获取 DeepSeek API 密钥",
		"geminiApiKey": "Gemini API 密钥",
		"getGroqApiKey": "获取 Groq API 密钥",
		"groqApiKey": "Groq API 密钥",
		"getGeminiApiKey": "获取 Gemini API 密钥",
		"openAiApiKey": "OpenAI API 密钥",
		"apiKey": "API 密钥",
		"openAiBaseUrl": "OpenAI 基础 URL",
		"getOpenAiApiKey": "获取 OpenAI API 密钥",
		"mistralApiKey": "Mistral API 密钥",
		"getMistralApiKey": "获取 Mistral / Codestral API 密钥",
		"codestralBaseUrl": "Codestral 基础 URL（可选）",
		"codestralBaseUrlDesc": "为 Codestral 模型设置替代 URL。",
		"xaiApiKey": "xAI API 密钥",
		"getXaiApiKey": "获取 xAI API 密钥",
		"litellmApiKey": "LiteLLM API 密钥",
		"litellmBaseUrl": "LiteLLM 基础 URL",
		"awsCredentials": "AWS 凭证",
		"awsProfile": "AWS 配置文件",
		"awsProfileName": "AWS 配置文件名称",
		"awsAccessKey": "AWS 访问密钥",
		"awsSecretKey": "AWS 密钥",
		"awsSessionToken": "AWS 会话Token",
		"awsRegion": "AWS 区域",
		"awsCrossRegion": "使用跨区域推理",
		"awsBedrockVpc": {
			"useCustomVpcEndpoint": "使用自定义 VPC 端点",
			"vpcEndpointUrlPlaceholder": "输入 VPC 端点 URL（可选）",
			"examples": "示例："
		},
		"enablePromptCaching": "启用提示缓存",
		"enablePromptCachingTitle": "开启提示缓存可提升性能并节省成本",
		"cacheUsageNote": "提示：若未显示缓存使用情况，请切换模型后重新选择",
		"vscodeLmModel": "VSCode LM 模型",
		"vscodeLmWarning": "注意：这是一个非常实验性的集成，提供商支持会有所不同。如果您收到有关不支持模型的错误，则这是提供商方面的问题。",
		"googleCloudSetup": {
			"title": "要使用 Google Cloud Vertex AI，您需要：",
			"step1": "1. 注册Google Cloud账号并启用Vertex AI API",
			"step2": "2. 安装配置Google Cloud CLI工具",
			"step3": "3. 创建服务账号获取凭证"
		},
		"googleCloudCredentials": "Google Cloud 凭证",
		"googleCloudKeyFile": "Google Cloud 密钥文件路径",
		"googleCloudProjectId": "Google Cloud 项目 ID",
		"googleCloudRegion": "Google Cloud 区域",
		"lmStudio": {
			"baseUrl": "基础 URL（可选）",
			"modelId": "模型 ID",
			"speculativeDecoding": "启用推测性解码",
			"draftModelId": "草稿模型 ID",
			"draftModelDesc": "草稿模型必须来自相同的模型系列，推测性解码才能正常工作。",
			"selectDraftModel": "选择草稿模型",
			"noModelsFound": "未找到草稿模型。请确保 LM Studio 已启用服务器模式运行。",
			"description": "LM Studio 允许您在本地计算机上运行模型。要了解如何开始，请参阅他们的 <a>快速入门指南</a>。您还需要启动 LM Studio 的 <b>本地服务器</b> 功能，以便与此扩展一起使用。<span>注意：</span>Kilo Code 使用复杂的提示，并且在 Claude 模型上效果最佳。功能较弱的模型可能无法正常工作。"
		},
		"ollama": {
			"baseUrl": "基础 URL（可选）",
			"modelId": "模型 ID",
			"description": "Ollama 允许您在本地计算机上运行模型。有关如何开始使用的说明，请参阅其快速入门指南。",
			"warning": "注意：Kilo Code 使用复杂的提示，与 Claude 模型配合最佳。功能较弱的模型可能无法按预期工作。"
		},
		"unboundApiKey": "Unbound API 密钥",
		"getUnboundApiKey": "获取 Unbound API 密钥",
		"unboundRefreshModelsSuccess": "模型列表已更新！您现在可以从最新模型中选择。",
		"unboundInvalidApiKey": "无效的API密钥。请检查您的API密钥并重试。",
		"humanRelay": {
			"description": "不需要 API 密钥，但用户需要帮助将信息复制并粘贴到网页聊天 AI。",
			"instructions": "使用期间，将弹出对话框并自动将当前消息复制到剪贴板。您需要将这些内容粘贴到 AI 的网页版本（如 ChatGPT 或 Claude），然后将 AI 的回复复制回对话框并点击确认按钮。"
		},
		"openRouter": {
			"providerRouting": {
				"title": "OpenRouter 提供商路由",
				"description": "OpenRouter 将请求路由到适合您模型的最佳可用提供商。默认情况下，请求会在顶级提供商之间进行负载均衡以最大化正常运行时间。但是，您可以为此模型选择特定的提供商。",
				"learnMore": "了解更多"
			}
		},
		"customModel": {
			"capabilities": "自定义模型配置注意事项：\n• 确保兼容OpenAI接口规范\n• 错误配置可能导致功能异常\n• 价格参数影响费用统计",
			"maxTokens": {
				"label": "最大输出Token数",
				"description": "模型在响应中可以生成的最大Token数。（指定 -1 允许服务器设置最大Token数。）"
			},
			"contextWindow": {
				"label": "上下文窗口大小",
				"description": "模型可以处理的总Token数（输入 + 输出）。"
			},
			"imageSupport": {
				"label": "图像支持",
				"description": "此模型是否能够处理和理解图像？"
			},
			"computerUse": {
				"label": "计算机功能调用",
				"description": "此模型是否能够与浏览器交互？（例如 Claude 3.7 Sonnet）。"
			},
			"promptCache": {
				"label": "提示缓存",
				"description": "此模型是否能够缓存提示？"
			},
			"pricing": {
				"input": {
					"label": "输入价格",
					"description": "输入/提示中每百万Token的成本。这会影响向模型发送上下文和指令的成本。"
				},
				"output": {
					"label": "输出价格",
					"description": "模型响应中每百万Token的成本。这会影响生成内容和补全的成本。"
				},
				"cacheReads": {
					"label": "缓存读取价格",
					"description": "从缓存读取每百万Token的成本。这是检索缓存响应时收取的费用。"
				},
				"cacheWrites": {
					"label": "缓存写入价格",
					"description": "向缓存写入每百万Token的成本。这是首次缓存提示时收取的费用。"
				}
			},
			"resetDefaults": "重置为默认值"
		},
		"rateLimitSeconds": {
			"label": "API 请求频率限制",
			"description": "设置API请求的最小间隔时间"
		},
		"reasoningEffort": {
			"label": "模型推理强度",
			"high": "高",
			"medium": "中",
			"low": "低"
		},
		"setReasoningLevel": "启用推理工作量"
	},
	"browser": {
		"enable": {
			"label": "启用浏览器工具",
			"description": "启用后，若模型支持计算机功能调用，Kilo Code 可以使用浏览器与网站交互。 <0>了解更多</0>"
		},
		"viewport": {
			"label": "视口大小",
			"description": "选择浏览器交互的视口大小。这会影响网站的显示方式和交互方式。",
			"options": {
				"largeDesktop": "大桌面 (1280x800)",
				"smallDesktop": "小桌面 (900x600)",
				"tablet": "平板 (768x1024)",
				"mobile": "移动设备 (360x640)"
			}
		},
		"screenshotQuality": {
			"label": "截图质量",
			"description": "调整浏览器的截图质量。更高的值提供更清晰的截图，但会增加 token 消耗。"
		},
		"remote": {
			"label": "使用远程浏览器连接",
			"description": "连接到启用远程调试的 Chrome 浏览器 (--remote-debugging-port=9222)。",
			"urlPlaceholder": "自定义 URL（例如 http://localhost:9222）",
			"testButton": "测试连接",
			"testingButton": "测试中...",
			"instructions": "输入 DevTools 协议主机地址或留空以自动发现本地 Chrome 实例。测试连接按钮将尝试使用自定义 URL（如果提供），或者如果字段为空则自动发现。"
		}
	},
	"checkpoints": {
		"enable": {
			"label": "启用自动存档点",
			"description": "开启后自动创建任务存档点，方便回溯修改。 <0>了解更多</0>"
		}
	},
	"notifications": {
		"sound": {
			"label": "启用声音通知",
			"description": "启用后，Kilo Code 将为通知和事件播放音效。",
			"volumeLabel": "音量"
		},
		"tts": {
			"label": "启用文本转语音",
			"description": "启用后，Kilo Code 将使用文本转语音功能朗读其响应。",
			"speedLabel": "速度"
		}
	},
	"contextManagement": {
		"description": "管理AI上下文信息（影响token用量和回答质量）",
		"autoCondenseContextPercent": {
			"label": "触发智能上下文压缩的阈值",
			"description": "当上下文窗口达到此阈值时，Roo 将自动压缩它。"
		},
		"condensingApiConfiguration": {
			"label": "上下文压缩的API配置",
			"description": "选择用于上下文压缩操作的API配置。留空则使用当前活动的配置。",
			"useCurrentConfig": "使用当前配置"
		},
		"customCondensingPrompt": {
			"label": "自定义上下文压缩提示词",
			"description": "自定义用于上下文压缩的系统提示词。留空则使用默认提示词。",
			"placeholder": "在此输入您的自定义压缩提示词...\n\n您可以使用与默认提示词相同的结构：\n- 之前的对话\n- 当前工作\n- 关键技术概念\n- 相关文件和代码\n- 问题解决\n- 待处理任务和下一步",
			"reset": "重置为默认值",
			"hint": "留空 = 使用默认提示词"
		},
		"autoCondenseContext": {
			"name": "自动触发智能上下文压缩"
		},
		"openTabs": {
			"label": "标签页数量限制",
			"description": "允许纳入上下文的最大标签页数（数值越大消耗token越多）"
		},
		"workspaceFiles": {
			"label": "工作区文件限制",
			"description": "允许纳入上下文的最大文件数（值越大消耗token越多）"
		},
		"rooignore": {
			"label": "在列表和搜索中显示 .kilocodeignore 文件",
			"description": "启用后，与 .kilocodeignore 中模式匹配的文件将在列表中显示锁定符号。禁用时，这些文件将从文件列表和搜索中完全隐藏。"
		},
		"maxReadFile": {
			"label": "文件读取自动截断阈值",
			"description": "自动读取文件行数设置：-1=完整读取 0=仅生成行号索引，较小值可节省token，支持后续使用行号进行读取。 <0>了解更多</0>",
			"lines": "行",
			"always_full_read": "始终读取整个文件"
		},
		"maxConcurrentFileReads": {
			"label": "并发文件读取限制",
			"description": "read_file 工具可以同时处理的最大文件数。较高的值可能会加快读取多个小文件的速度，但会增加内存使用量。"
		}
	},
	"terminal": {
		"basic": {
			"label": "终端设置：基础",
			"description": "基础终端设置"
		},
		"advanced": {
			"label": "终端设置：高级",
			"description": "以下选项可能需要重启终端才能应用设置"
		},
		"outputLineLimit": {
			"label": "终端输出限制",
			"description": "执行命令时在终端输出中包含的最大行数。超过时将从中间删除行，节省 token。 <0>了解更多</0>"
		},
		"shellIntegrationTimeout": {
			"label": "终端初始化等待时间",
			"description": "执行命令前等待 Shell 集成初始化的最长时间。对于 Shell 启动时间较长的用户，如果在终端中看到\"Shell Integration Unavailable\"错误，可能需要增加此值。 <0>了解更多</0>"
		},
		"shellIntegrationDisabled": {
			"label": "禁用终端 Shell 集成",
			"description": "如果终端命令无法正常工作或看到 'Shell Integration Unavailable' 错误，请启用此项。这将使用更简单的方法运行命令，绕过一些高级终端功能。 <0>了解更多</0>"
		},
		"commandDelay": {
			"label": "终端命令延迟",
			"description": "命令执行后添加的延迟时间（毫秒）。默认设置为 0 时完全禁用延迟。这可以帮助确保在有计时问题的终端中完全捕获命令输出。在大多数终端中，这是通过设置 `PROMPT_COMMAND='sleep N'` 实现的，而 PowerShell 会在每个命令末尾添加 `start-sleep`。最初是为了解决 VSCode 错误#237208，现在可能不再需要。 <0>了解更多</0>"
		},
		"compressProgressBar": {
			"label": "压缩进度条输出",
			"description": "启用后，将处理包含回车符 (\\r) 的终端输出，模拟真实终端显示内容的方式。这会移除进度条的中间状态，只保留最终状态，为更重要的信息节省上下文空间。 <0>了解更多</0>"
		},
		"powershellCounter": {
			"label": "启用 PowerShell 计数器解决方案",
			"description": "启用后，会在 PowerShell 命令中添加计数器以确保命令正确执行。这有助于解决可能存在输出捕获问题的 PowerShell 终端。 <0>了解更多</0>"
		},
		"zshClearEolMark": {
			"label": "清除 ZSH 行尾标记",
			"description": "启用后，通过设置 PROMPT_EOL_MARK='' 清除 ZSH 行尾标记。这可以防止命令输出以特殊字符（如 '%'）结尾时的解析问题。 <0>了解更多</0>"
		},
		"zshOhMy": {
			"label": "启用 Oh My Zsh 集成",
			"description": "启用后，设置 ITERM_SHELL_INTEGRATION_INSTALLED=Yes 以启用 Oh My Zsh shell 集成功能。应用此设置可能需要重启 IDE。 <0>了解更多</0>"
		},
		"zshP10k": {
			"label": "启用 Powerlevel10k 集成",
			"description": "启用后，设置 POWERLEVEL9K_TERM_SHELL_INTEGRATION=true 以启用 Powerlevel10k shell 集成功能。 <0>了解更多</0>"
		},
		"zdotdir": {
			"label": "启用 ZDOTDIR 处理",
			"description": "启用后将创建临时目录用于 ZDOTDIR，以正确处理 zsh shell 集成。这确保 VSCode shell 集成能与 zsh 正常工作，同时保留您的 zsh 配置。 <0>了解更多</0>"
		},
		"inheritEnv": {
			"label": "继承环境变量",
			"description": "启用后，终端将从 VSCode 父进程继承环境变量，如用户配置文件中定义的 shell 集成设置。这直接切换 VSCode 全局设置 `terminal.integrated.inheritEnv`。 <0>了解更多</0>"
		}
	},
	"advanced": {
		"diff": {
			"label": "启用diff更新",
			"description": "启用后，Kilo Code 将能够通过差异算法写入，避免模型输出完整文件，以降低Token消耗。与最新的 Claude 4 Sonnet 模型配合最佳。",
			"strategy": {
				"label": "Diff 策略",
				"options": {
					"standard": "标准（单块）",
					"multiBlock": "实验性：多块 diff",
					"unified": "实验性：统一 diff"
				},
				"descriptions": {
					"standard": "标准 diff 策略一次对一个代码块应用更改。",
					"unified": "统一 diff 策略采用多种方法应用差异并选择最佳方法。",
					"multiBlock": "多块 diff 策略允许在一个请求中更新文件中的多个代码块。"
				}
			},
			"matchPrecision": {
				"label": "匹配精度",
				"description": "控制代码匹配的精确程度。数值越低匹配越宽松（容错率高但风险大），建议保持100%以确保安全。"
			}
		}
	},
	"experimental": {
<<<<<<< HEAD
		"autoCondenseContextPercent": {
			"label": "触发智能上下文压缩的阈值",
			"description": "当上下文窗口达到此阈值时，Kilo Code 将自动压缩它。"
		},
		"condensingApiConfiguration": {
			"label": "上下文压缩的API配置",
			"description": "选择用于上下文压缩操作的API配置。留空则使用当前活动的配置。",
			"useCurrentConfig": "使用当前配置"
		},
		"customCondensingPrompt": {
			"label": "自定义上下文压缩提示词",
			"description": "自定义用于上下文压缩的系统提示词。留空则使用默认提示词。",
			"placeholder": "在此输入您的自定义压缩提示词...\n\n您可以使用与默认提示词相同的结构：\n- 之前的对话\n- 当前工作\n- 关键技术概念\n- 相关文件和代码\n- 问题解决\n- 待处理任务和下一步",
			"reset": "重置为默认值",
			"hint": "留空 = 使用默认提示词"
		},
		"AUTO_CONDENSE_CONTEXT": {
			"name": "自动触发智能上下文压缩",
			"description": "智能上下文压缩使用 LLM 调用来总结过去的对话，在任务上下文窗口达到预设阈值时进行，而不是在上下文填满时丢弃旧消息。"
		},
=======
>>>>>>> 69f72002
		"DIFF_STRATEGY_UNIFIED": {
			"name": "启用diff更新工具",
			"description": "可减少因模型错误导致的重复尝试，但可能引发意外操作。启用前请确保理解风险并会仔细检查所有修改。"
		},
		"SEARCH_AND_REPLACE": {
			"name": "启用搜索和替换工具",
			"description": "启用实验性搜索和替换工具，允许 Kilo Code 在一个请求中替换搜索词的多个实例。"
		},
		"INSERT_BLOCK": {
			"name": "启用插入内容工具",
			"description": "允许 Kilo Code 在特定行号插入内容，无需处理差异。"
		},
		"POWER_STEERING": {
			"name": "启用增强导向模式",
			"description": "开启后，Kilo Code 将更频繁地向模型推送当前模式定义的详细信息，从而强化对角色设定和自定义指令的遵循力度。注意：此模式会提升每条消息的 token 消耗量。"
		},
		"AUTOCOMPLETE": {
			"name": "使用实验性“自动完成”功能",
			"description": "启用后，Kilo Code 会在您键入时提供内联代码建议。"
		},
		"MULTI_SEARCH_AND_REPLACE": {
			"name": "允许批量搜索和替换",
<<<<<<< HEAD
			"description": "启用后，Kilo Code 将尝试在一个请求中进行批量搜索和替换。"
=======
			"description": "启用后，Roo 将尝试在一个请求中进行批量搜索和替换。"
		},
		"CONCURRENT_FILE_READS": {
			"name": "启用并发文件读取",
			"description": "启用后，Roo 可以在单个请求中读取多个文件（最多 15 个文件）。禁用后，Roo 必须逐个读取文件。在使用能力较弱的模型或希望对文件访问有更多控制时，禁用此功能可能会有所帮助。"
>>>>>>> 69f72002
		}
	},
	"promptCaching": {
		"label": "禁用提示词缓存",
		"description": "选中后，Kilo Code 将不会为此模型使用提示词缓存。"
	},
	"temperature": {
		"useCustom": "使用自定义温度",
		"description": "控制模型响应的随机性",
		"rangeDescription": "值越高回答越多样，值越低越保守"
	},
	"modelInfo": {
		"supportsImages": "支持图像",
		"noImages": "不支持图像",
		"supportsComputerUse": "支持计算机功能调用",
		"noComputerUse": "不支持计算机功能调用",
		"supportsPromptCache": "支持提示缓存",
		"noPromptCache": "不支持提示缓存",
		"maxOutput": "最大输出",
		"inputPrice": "输入价格",
		"outputPrice": "输出价格",
		"cacheReadsPrice": "缓存读取价格",
		"cacheWritesPrice": "缓存写入价格",
		"enableStreaming": "启用流式传输",
		"enableR1Format": "启用 R1 模型参数",
		"enableR1FormatTips": "使用 QWQ 等 R1 系列模型时必须启用，避免出现 400 错误",
		"useAzure": "使用 Azure 服务",
		"azureApiVersion": "设置 Azure API 版本",
		"gemini": {
			"freeRequests": "* 每分钟免费 {{count}} 个请求。之后，计费取决于提示大小。",
			"pricingDetails": "有关更多信息，请参阅定价详情。",
			"billingEstimate": "* 计费为估计值 - 具体费用取决于提示大小。"
		}
	},
	"modelPicker": {
		"automaticFetch": "自动获取 <serviceLink>{{serviceName}}</serviceLink> 上可用的最新模型列表。如果您不确定选择哪个模型，Kilo Code 与 <defaultModelLink>{{defaultModelId}}</defaultModelLink> 配合最佳。您还可以搜索\"free\"以查找当前可用的免费选项。",
		"label": "模型",
		"searchPlaceholder": "搜索",
		"noMatchFound": "未找到匹配项",
		"useCustomModel": "使用自定义：{{modelId}}"
	},
	"footer": {
		"feedback": "如果您有任何问题或反馈，请随时在 <githubLink>github.com/Kilo-Org/kilocode</githubLink> 上提出问题或加入 <redditLink>reddit.com/r/kilocode</redditLink> 或 <discordLink>kilocode.ai/discord</discordLink>",
		"telemetry": {
			"label": "允许匿名数据收集",
			"description": "匿名收集错误报告和使用数据（不含代码/提示/个人信息），详情见隐私政策"
		},
		"settings": {
			"import": "导入",
			"export": "导出",
			"reset": "重置"
		}
	},
	"thinkingBudget": {
		"maxTokens": "最大Token数",
		"maxThinkingTokens": "最大思考Token数"
	},
	"validation": {
		"apiKey": "您必须提供有效的 API 密钥。",
		"awsRegion": "您必须选择一个区域来使用 Amazon Bedrock。",
		"googleCloud": "您必须提供有效的 Google Cloud 项目 ID 和区域。",
		"modelId": "您必须提供有效的模型 ID。",
		"modelSelector": "您必须提供有效的模型选择器。",
		"openAi": "您必须提供有效的基础 URL、API 密钥和模型 ID。",
		"arn": {
			"invalidFormat": "ARN 格式无效。请检查格式要求。",
			"regionMismatch": "警告：您的 ARN 中的区域 ({{arnRegion}}) 与您选择的区域 ({{region}}) 不匹配。这可能会导致访问问题。提供程序将使用 ARN 中的区域。"
		},
		"modelAvailability": "模型ID {{modelId}} 不可用，请重新选择",
		"providerNotAllowed": "提供商 '{{provider}}' 不允许用于您的组织",
		"modelNotAllowed": "模型 '{{model}}' 不允许用于提供商 '{{provider}}'，您的组织不允许",
		"profileInvalid": "此配置文件包含您的组织不允许的提供商或模型"
	},
	"placeholders": {
		"apiKey": "请输入 API 密钥...",
		"profileName": "请输入配置文件名称",
		"accessKey": "请输入访问密钥...",
		"secretKey": "请输入密钥...",
		"sessionToken": "请输入会话Token...",
		"credentialsJson": "请输入凭证 JSON...",
		"keyFilePath": "请输入密钥文件路径...",
		"projectId": "请输入项目 ID...",
		"customArn": "请输入 ARN（例：arn:aws:bedrock:us-east-1:123456789012:foundation-model/my-model）",
		"baseUrl": "请输入基础 URL...",
		"modelId": {
			"lmStudio": "例：meta-llama-3.1-8b-instruct",
			"lmStudioDraft": "例：lmstudio-community/llama-3.2-1b-instruct",
			"ollama": "例：llama3.1"
		},
		"numbers": {
			"maxTokens": "例：4096",
			"contextWindow": "例：128000",
			"inputPrice": "例：0.0001",
			"outputPrice": "例：0.0002",
			"cacheWritePrice": "例：0.00005"
		}
	},
	"defaults": {
		"ollamaUrl": "默认值：http://localhost:11434",
		"lmStudioUrl": "默认值：http://localhost:1234",
		"geminiUrl": "默认值：https://generativelanguage.googleapis.com"
	},
	"labels": {
		"customArn": "自定义 ARN",
		"useCustomArn": "使用自定义 ARN..."
	}
}<|MERGE_RESOLUTION|>--- conflicted
+++ resolved
@@ -35,7 +35,7 @@
 		"mcp": "MCP 服务器"
 	},
 	"prompts": {
-		"description": "配置用于快速操作的支持提示词，如增强提示词、解释代码和修复问题。这些提示词帮助 Roo 为常见开发任务提供更好的支持。"
+		"description": "配置用于快速操作的支持提示词，如增强提示词、解释代码和修复问题。这些提示词帮助 Kilo Code 为常见开发任务提供更好的支持。"
 	},
 	"codeIndex": {
 		"title": "代码库索引",
@@ -350,7 +350,7 @@
 		"description": "管理AI上下文信息（影响token用量和回答质量）",
 		"autoCondenseContextPercent": {
 			"label": "触发智能上下文压缩的阈值",
-			"description": "当上下文窗口达到此阈值时，Roo 将自动压缩它。"
+			"description": "当上下文窗口达到此阈值时，Kilo Code 将自动压缩它。"
 		},
 		"condensingApiConfiguration": {
 			"label": "上下文压缩的API配置",
@@ -468,29 +468,6 @@
 		}
 	},
 	"experimental": {
-<<<<<<< HEAD
-		"autoCondenseContextPercent": {
-			"label": "触发智能上下文压缩的阈值",
-			"description": "当上下文窗口达到此阈值时，Kilo Code 将自动压缩它。"
-		},
-		"condensingApiConfiguration": {
-			"label": "上下文压缩的API配置",
-			"description": "选择用于上下文压缩操作的API配置。留空则使用当前活动的配置。",
-			"useCurrentConfig": "使用当前配置"
-		},
-		"customCondensingPrompt": {
-			"label": "自定义上下文压缩提示词",
-			"description": "自定义用于上下文压缩的系统提示词。留空则使用默认提示词。",
-			"placeholder": "在此输入您的自定义压缩提示词...\n\n您可以使用与默认提示词相同的结构：\n- 之前的对话\n- 当前工作\n- 关键技术概念\n- 相关文件和代码\n- 问题解决\n- 待处理任务和下一步",
-			"reset": "重置为默认值",
-			"hint": "留空 = 使用默认提示词"
-		},
-		"AUTO_CONDENSE_CONTEXT": {
-			"name": "自动触发智能上下文压缩",
-			"description": "智能上下文压缩使用 LLM 调用来总结过去的对话，在任务上下文窗口达到预设阈值时进行，而不是在上下文填满时丢弃旧消息。"
-		},
-=======
->>>>>>> 69f72002
 		"DIFF_STRATEGY_UNIFIED": {
 			"name": "启用diff更新工具",
 			"description": "可减少因模型错误导致的重复尝试，但可能引发意外操作。启用前请确保理解风险并会仔细检查所有修改。"
@@ -513,15 +490,11 @@
 		},
 		"MULTI_SEARCH_AND_REPLACE": {
 			"name": "允许批量搜索和替换",
-<<<<<<< HEAD
 			"description": "启用后，Kilo Code 将尝试在一个请求中进行批量搜索和替换。"
-=======
-			"description": "启用后，Roo 将尝试在一个请求中进行批量搜索和替换。"
 		},
 		"CONCURRENT_FILE_READS": {
 			"name": "启用并发文件读取",
-			"description": "启用后，Roo 可以在单个请求中读取多个文件（最多 15 个文件）。禁用后，Roo 必须逐个读取文件。在使用能力较弱的模型或希望对文件访问有更多控制时，禁用此功能可能会有所帮助。"
->>>>>>> 69f72002
+			"description": "启用后，Kilo Code 可以在单个请求中读取多个文件（最多 15 个文件）。禁用后，Kilo Code 必须逐个读取文件。在使用能力较弱的模型或希望对文件访问有更多控制时，禁用此功能可能会有所帮助。"
 		}
 	},
 	"promptCaching": {
