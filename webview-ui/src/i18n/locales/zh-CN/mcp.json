{
	"title": "MCP服务管理",
	"done": "完成",
<<<<<<< HEAD
	"description": "<0>Model Context Protocol</0> 可以与本地运行的 MCP 服务器进行通信，提供额外的工具和资源来扩展 Kilo Code 的功能。您可以使用<1>社区开发的服务器</1>，或者要求 Kilo Code 创建特定于您的工作流程的新工具（例如，\"添加一个获取最新 npm 文档的工具\"）。",
	"enableToggle": {
		"title": "启用 MCP 服务器",
		"description": "启用后，Kilo Code 将能够与 MCP 服务器交互以获取高级功能。如果您不使用 MCP，可以禁用此功能以减少 Kilo Code 的 token 使用量。"
	},
	"enableServerCreation": {
		"title": "启用 MCP 服务器创建",
		"description": "启用后，Kilo Code 可以通过诸如\"添加新工具到...\"之类的命令帮助您创建新的 MCP 服务器。如果您不需要创建 MCP 服务器，可以禁用此功能以减少 Kilo Code 的 token 使用量。"
=======
	"description": "<0>Model Context Protocol</0> 支持与本地MCP服务通信，提供扩展功能。您可以使用<1>社区服务器</1>，或通过指令创建定制工具（例如：“新增获取最新npm文档的工具”）。",
	"enableToggle": {
		"title": "启用MCP服务",
		"description": "启用后Roo可与MCP服务交互获取高级功能。未使用时建议关闭以节省Token消耗。"
	},
	"enableServerCreation": {
		"title": "允许创建工具",
		"description": "启用后模型可通过“添加新工具”等指令创建MCP服务。无需创建功能时建议关闭以节省Token。"
>>>>>>> 91f4a862
	},
	"editGlobalMCP": "编辑全局配置",
	"editProjectMCP": "编辑项目配置",
	"editSettings": "参数设置",
	"tool": {
		"alwaysAllow": "始终允许",
		"parameters": "参数",
		"noDescription": "无描述"
	},
	"tabs": {
		"tools": "工具",
		"resources": "资源"
	},
	"emptyState": {
		"noTools": "未找到工具",
		"noResources": "未找到资源"
	},
	"networkTimeout": {
		"label": "请求超时",
		"description": "服务响应最长等待时间",
		"options": {
			"15seconds": "15秒",
			"30seconds": "30秒",
			"1minute": "1分钟",
			"5minutes": "5分钟",
			"10minutes": "10分钟",
			"15minutes": "15分钟",
			"30minutes": "30分钟",
			"60minutes": "1小时"
		}
	},
	"deleteDialog": {
		"title": "删除 MCP 服务",
		"description": "确认删除MCP服务 \"{{serverName}}\"？此操作不可逆。",
		"cancel": "取消",
		"delete": "删除"
	},
	"serverStatus": {
		"retrying": "重试中...",
		"retryConnection": "重试连接"
	}
}<|MERGE_RESOLUTION|>--- conflicted
+++ resolved
@@ -1,25 +1,14 @@
 {
 	"title": "MCP服务管理",
 	"done": "完成",
-<<<<<<< HEAD
-	"description": "<0>Model Context Protocol</0> 可以与本地运行的 MCP 服务器进行通信，提供额外的工具和资源来扩展 Kilo Code 的功能。您可以使用<1>社区开发的服务器</1>，或者要求 Kilo Code 创建特定于您的工作流程的新工具（例如，\"添加一个获取最新 npm 文档的工具\"）。",
-	"enableToggle": {
-		"title": "启用 MCP 服务器",
-		"description": "启用后，Kilo Code 将能够与 MCP 服务器交互以获取高级功能。如果您不使用 MCP，可以禁用此功能以减少 Kilo Code 的 token 使用量。"
-	},
-	"enableServerCreation": {
-		"title": "启用 MCP 服务器创建",
-		"description": "启用后，Kilo Code 可以通过诸如\"添加新工具到...\"之类的命令帮助您创建新的 MCP 服务器。如果您不需要创建 MCP 服务器，可以禁用此功能以减少 Kilo Code 的 token 使用量。"
-=======
 	"description": "<0>Model Context Protocol</0> 支持与本地MCP服务通信，提供扩展功能。您可以使用<1>社区服务器</1>，或通过指令创建定制工具（例如：“新增获取最新npm文档的工具”）。",
 	"enableToggle": {
 		"title": "启用MCP服务",
-		"description": "启用后Roo可与MCP服务交互获取高级功能。未使用时建议关闭以节省Token消耗。"
+		"description": "启用后Kilo Code可与MCP服务交互获取高级功能。未使用时建议关闭以节省Token消耗。"
 	},
 	"enableServerCreation": {
 		"title": "允许创建工具",
 		"description": "启用后模型可通过“添加新工具”等指令创建MCP服务。无需创建功能时建议关闭以节省Token。"
->>>>>>> 91f4a862
 	},
 	"editGlobalMCP": "编辑全局配置",
 	"editProjectMCP": "编辑项目配置",
