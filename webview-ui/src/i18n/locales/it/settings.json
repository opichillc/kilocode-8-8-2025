--- conflicted
+++ resolved
@@ -80,16 +80,14 @@
 			"commandPlaceholder": "Inserisci prefisso comando (es. 'git ')",
 			"addButton": "Aggiungi"
 		},
-<<<<<<< HEAD
 		"showMenu": {
 			"label": "Mostra menu di approvazione automatica nella vista chat",
 			"description": "Quando abilitato, il menu di approvazione automatica verrà mostrato nella parte inferiore della vista chat, permettendo un accesso rapido alle impostazioni di approvazione automatica"
-=======
+		},
 		"apiRequestLimit": {
 			"title": "Richieste massime",
 			"description": "Esegui automaticamente questo numero di richieste API prima di chiedere l'approvazione per continuare con l'attività.",
 			"unlimited": "Illimitato"
->>>>>>> dbb58f08
 		}
 	},
 	"providers": {
@@ -478,11 +476,7 @@
 		"useCustomModel": "Usa personalizzato: {{modelId}}"
 	},
 	"footer": {
-<<<<<<< HEAD
 		"feedback": "Se hai domande o feedback, sentiti libero di aprire un issue su <githubLink>github.com/Kilo-Org/kilocode</githubLink> o unirti a <redditLink>reddit.com/r/kilocode</redditLink> o <discordLink>kilocode.ai/discord</discordLink>",
-=======
-		"feedback": "Se hai domande o feedback, sentiti libero di aprire un issue su <githubLink>github.com/RooCodeInc/Roo-Code</githubLink> o unirti a <redditLink>reddit.com/r/RooCode</redditLink> o <discordLink>discord.gg/roocode</discordLink>",
->>>>>>> dbb58f08
 		"telemetry": {
 			"label": "Consenti segnalazioni anonime di errori e utilizzo",
 			"description": "Aiuta a migliorare Kilo Code inviando dati di utilizzo anonimi e segnalazioni di errori. Non vengono mai inviati codice, prompt o informazioni personali. Consulta la nostra politica sulla privacy per maggiori dettagli."
